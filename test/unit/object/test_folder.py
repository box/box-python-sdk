--- conflicted
+++ resolved
@@ -287,7 +287,6 @@
     )
 
 
-<<<<<<< HEAD
 def test_get_watermark(mock_box_session, test_folder):
     created_at = '2016-10-31T15:33:33-07:00'
     modified_at = '2016-10-31T15:33:33-07:00'
@@ -322,7 +321,8 @@
     expected_url = '{0}/folders/{1}/watermark'.format(API.BASE_API_URL, test_folder.object_id)
     test_folder.delete_watermark()
     mock_box_session.delete.assert_called_once_with(expected_url, expect_json_response=False)
-=======
+
+    
 def test_create_web_link_returns_the_correct_web_link_object(test_folder, mock_box_session):
     # pylint:disable=redefined-outer-name
     expected_url = "{0}/web_links".format(API.BASE_API_URL)
@@ -349,4 +349,3 @@
     )
     assert isinstance(new_web_link, WebLink)
     assert new_web_link.url == expected_url
->>>>>>> e10395e2
