--- conflicted
+++ resolved
@@ -5,12 +5,9 @@
 import pytest
 
 from boxsdk.config import API
-<<<<<<< HEAD
 from boxsdk.object.watermark import Watermark
-=======
 from boxsdk.object.collaboration import Collaboration
 
->>>>>>> 1a58a64a
 
 @pytest.fixture(params=('file', 'folder'))
 def test_item_and_response(test_file, test_folder, mock_file_response, mock_folder_response, request):
@@ -224,7 +221,6 @@
     mock_box_session.put.assert_called_once_with(expected_url, data=json.dumps(expected_data), headers=None, params=None)
 
 
-<<<<<<< HEAD
 def test_get_watermark(test_item_and_response, mock_box_session):
     test_item, _ = test_item_and_response
     created_at = '2016-10-31T15:33:33-07:00'
@@ -268,7 +264,8 @@
     is_watermark_deleted = test_item.delete_watermark()
     mock_box_session.delete.assert_called_once_with(expected_url, expect_json_response=False)
     assert is_watermark_deleted is True
-=======
+
+
 def test_collaborate_with_group(test_item_and_response, test_group, mock_box_session):
     # pylint:disable=redefined-outer-name, protected-access
     test_item, _ = test_item_and_response
@@ -385,5 +382,4 @@
     assert collaboration.id == mock_collaboration['id']
     assert collaboration.type == mock_collaboration['type']
     assert collaboration['created_by']['type'] == 'user'
-    assert collaboration['created_by']['id'] == '33333'
->>>>>>> 1a58a64a
+    assert collaboration['created_by']['id'] == '33333'