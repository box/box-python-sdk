# coding: utf-8

from __future__ import unicode_literals
import json
from mock import mock_open, patch
import pytest
from six import BytesIO
from boxsdk.config import API
from boxsdk.exception import BoxAPIException
from boxsdk.object.comment import Comment
from boxsdk.object.file import File
from boxsdk.object.upload_session import UploadSession


# pylint:disable=protected-access
# pylint:disable=redefined-outer-name

@pytest.fixture()
def mock_accelerator_upload_url_for_update():
    return 'https://upload.box.com/api/2.0/files/fake_file_id/content?upload_session_id=123'


@pytest.fixture(scope='function')
def mock_accelerator_response_for_update(make_mock_box_request, mock_accelerator_upload_url_for_update):
    mock_response, _ = make_mock_box_request(
        response={
            'upload_url': mock_accelerator_upload_url_for_update,
            'download_url': None,
        }
    )
    return mock_response


def test_delete_file(test_file, mock_box_session, etag, if_match_header):
    test_file.delete(etag=etag)
    expected_url = test_file.get_url()
    mock_box_session.delete.assert_called_once_with(
        expected_url,
        expect_json_response=False,
        params={},
        headers=if_match_header,
    )


def test_download_to(test_file, mock_box_session, mock_content_response):
    expected_url = test_file.get_url('content')
    mock_box_session.get.return_value = mock_content_response
    mock_writeable_stream = BytesIO()
    test_file.download_to(mock_writeable_stream)
    mock_writeable_stream.seek(0)
    assert mock_writeable_stream.read() == mock_content_response.content
    mock_box_session.get.assert_called_once_with(expected_url, expect_json_response=False, stream=True)


def test_get_content(test_file, mock_box_session, mock_content_response):
    expected_url = test_file.get_url('content')
    mock_box_session.get.return_value = mock_content_response
    file_content = test_file.content()
    assert file_content == mock_content_response.content
    mock_box_session.get.assert_called_once_with(expected_url, expect_json_response=False)


@pytest.mark.parametrize('is_stream', (True, False))
def test_update_contents(
        test_file,
        mock_box_session,
        mock_content_response,
        mock_upload_response,
        mock_file_path,
        etag,
        upload_using_accelerator,
        mock_accelerator_response_for_update,
        mock_accelerator_upload_url_for_update,
        upload_using_accelerator_fails,
        if_match_header,
        is_stream,
):
    expected_url = test_file.get_url('content').replace(API.BASE_API_URL, API.UPLOAD_URL)
    if upload_using_accelerator:
        if upload_using_accelerator_fails:
            mock_box_session.options.side_effect = BoxAPIException(400)
        else:
            mock_box_session.options.return_value = mock_accelerator_response_for_update
            expected_url = mock_accelerator_upload_url_for_update

    mock_box_session.post.return_value = mock_upload_response

    if is_stream:
        mock_file_stream = BytesIO(mock_content_response.content)
        new_file = test_file.update_contents_with_stream(
            mock_file_stream,
            etag=etag,
            upload_using_accelerator=upload_using_accelerator,
        )
    else:
        mock_file = mock_open(read_data=mock_content_response.content)
        mock_file_stream = mock_file.return_value
        with patch('boxsdk.object.file.open', mock_file, create=True):
            new_file = test_file.update_contents(
                mock_file_path,
                etag=etag,
                upload_using_accelerator=upload_using_accelerator,
            )

    mock_files = {'file': ('unused', mock_file_stream)}
    mock_box_session.post.assert_called_once_with(
        expected_url,
        expect_json_response=False,
        files=mock_files,
        headers=if_match_header,
    )
    assert isinstance(new_file, File)
    assert new_file.object_id == mock_upload_response.json()['entries'][0]['id']


def test_update_contents_with_stream_does_preflight_check_if_specified(
        test_file,
        preflight_check,
        file_size,
        preflight_fails,
        mock_box_session,
):
    with patch.object(File, 'preflight_check', return_value=None):
        kwargs = {'file_stream': BytesIO(b'some bytes')}
        if preflight_check:
            kwargs['preflight_check'] = preflight_check
            kwargs['preflight_expected_size'] = file_size
        if preflight_fails:
            test_file.preflight_check.side_effect = BoxAPIException(400)
            with pytest.raises(BoxAPIException):
                test_file.update_contents_with_stream(**kwargs)
        else:
            test_file.update_contents_with_stream(**kwargs)

        if preflight_check:
            assert test_file.preflight_check.called_once_with(size=file_size)
            if preflight_fails:
                assert not mock_box_session.post.called
            else:
                assert mock_box_session.post.called
        else:
            assert not test_file.preflight_check.called


@patch('boxsdk.object.file.open', mock_open(read_data=b'some bytes'), create=True)
def test_update_contents_does_preflight_check_if_specified(
        test_file,
        mock_file_path,
        preflight_check,
        file_size,
        preflight_fails,
        mock_box_session,
):
    with patch.object(File, 'preflight_check', return_value=None):
        kwargs = {'file_path': mock_file_path}
        if preflight_check:
            kwargs['preflight_check'] = preflight_check
            kwargs['preflight_expected_size'] = file_size
        if preflight_fails:
            test_file.preflight_check.side_effect = BoxAPIException(400)
            with pytest.raises(BoxAPIException):
                test_file.update_contents(**kwargs)
        else:
            test_file.update_contents(**kwargs)

        if preflight_check:
            assert test_file.preflight_check.called_once_with(size=file_size)
            if preflight_fails:
                assert not mock_box_session.post.called
            else:
                assert mock_box_session.post.called
        else:
            assert not test_file.preflight_check.called


@pytest.mark.parametrize('prevent_download', (True, False))
def test_lock(test_file, mock_box_session, mock_file_response, prevent_download):
    expected_url = test_file.get_url()
    mock_box_session.put.return_value = mock_file_response
    test_file.lock(prevent_download)
    mock_box_session.put.assert_called_once_with(
        expected_url,
        data=json.dumps({'lock': {'is_download_prevented': prevent_download, 'type': 'lock'}}),
        params=None,
        headers=None,
    )


def test_unlock(test_file, mock_box_session, mock_file_response):
    expected_url = test_file.get_url()
    mock_box_session.put.return_value = mock_file_response
    test_file.unlock()
    mock_box_session.put.assert_called_once_with(
        expected_url,
        data=json.dumps({'lock': None}),
        params=None,
        headers=None,
    )


@pytest.mark.parametrize(
    'size, name, expected_data',
    [
        # Test case for specifying the name of the file for preflight
        (
            100,
            'foo.txt',
            json.dumps({'size': 100, 'name': 'foo.txt'}),
        ),

        # Test case for omitting the name of the file for preflight
        (
            200,
            None,
            json.dumps({'size': 200})
        ),
    ]
)
def test_preflight_check(
        test_file,
        mock_object_id,
        mock_box_session,
        size,
        name,
        expected_data,
):
    kwargs = {'size': size}
    if name:
        kwargs['name'] = name
    test_file.preflight_check(**kwargs)
    mock_box_session.options.assert_called_once_with(
        url='{0}/files/{1}/content'.format(
            API.BASE_API_URL,
            mock_object_id,
        ),
        expect_json_response=False,
        data=expected_data,
    )


def test_get_shared_link_download_url(
        test_file,
        mock_box_session,
        shared_link_access,
        shared_link_unshared_at,
        shared_link_password,
        shared_link_can_preview,
        test_url,
        etag,
        if_match_header,
):
    # pylint:disable=redefined-outer-name, protected-access
    expected_url = test_file.get_url()
    mock_box_session.put.return_value.json.return_value = {'shared_link': {'url': None, 'download_url': test_url}}
    expected_data = {'shared_link': {}}
    if shared_link_access is not None:
        expected_data['shared_link']['access'] = shared_link_access
    if shared_link_unshared_at is not None:
        expected_data['shared_link']['unshared_at'] = shared_link_unshared_at.isoformat()
    if shared_link_can_preview is not None:
        expected_data['shared_link']['permissions'] = permissions = {}
        permissions['can_preview'] = shared_link_can_preview
    if shared_link_password is not None:
        expected_data['shared_link']['password'] = shared_link_password
    url = test_file.get_shared_link_download_url(
        etag=etag,
        access=shared_link_access,
        unshared_at=shared_link_unshared_at,
        password=shared_link_password,
        allow_preview=shared_link_can_preview,
    )
    mock_box_session.put.assert_called_once_with(
        expected_url,
        data=json.dumps(expected_data),
        headers=if_match_header,
        params=None,
    )
    assert url == test_url


<<<<<<< HEAD
def test_create_upload_session(test_file, mock_box_session):
    expected_url = '{}/files/{}/upload_sessions'.format(API.UPLOAD_URL, test_file.object_id)
    file_size = 197520
    expected_data = {
        'file_id': test_file.object_id,
        'file_size': file_size,
    }
    mock_box_session.post.return_value.json.return_value = {
        'id': 'F971964745A5CD0C001BBE4E58196BFD',
        'type': 'upload_session',
        'num_parts_processed': 0,
        'total_parts': 16,
        'part_size': 12345,
    }

    upload_session = test_file.create_upload_session(file_size)

    mock_box_session.post.assert_called_once_with(expected_url, data=json.dumps(expected_data))

    assert isinstance(upload_session, UploadSession)
    assert upload_session.part_size == 12345
    assert upload_session.total_parts == 16
=======
def test_get_comments(test_file, mock_box_session):
    expected_url = test_file.get_url('comments')
    mock_comment1 = {
        'type': 'comment',
        'id': '11111',
        'message': 'Foo'
    }
    mock_comment2 = {
        'type': 'comment',
        'id': '22222',
        'tagged_message': 'Well hello there, @[33333:friend]!'
    }
    mock_box_session.get.return_value.json.return_value = {
        'total_count': 2,
        'offset': 0,
        'limit': 100,
        'entries': [mock_comment1, mock_comment2]
    }
    comments = test_file.get_comments()
    comment1 = comments.next()
    mock_box_session.get.assert_called_once_with(expected_url, params={'offset': 0})
    assert comment1.object_id == mock_comment1['id']
    assert comment1.message == mock_comment1['message']

    comment2 = comments.next()
    assert comment2.object_id == mock_comment2['id']
    assert comment2.tagged_message == mock_comment2['tagged_message']


def test_add_comment(test_file, mock_box_session, comment_params):
    expected_url = 'https://api.box.com/2.0/comments'
    comment_id = '12345'
    (message_type, message) = comment_params
    expected_data = {
        message_type: message,
        'item': {
            'type': 'file',
            'id': test_file.object_id
        }
    }
    mock_box_session.post.return_value.json.return_value = {
        'type': 'comment',
        'id': comment_id,
        message_type: message
    }
    comment = test_file.add_comment(message)
    mock_box_session.post.assert_called_once_with(expected_url, data=json.dumps(expected_data))
    assert isinstance(comment, Comment)
    assert comment.object_id == comment_id
>>>>>>> b1250be2
<|MERGE_RESOLUTION|>--- conflicted
+++ resolved
@@ -278,7 +278,6 @@
     assert url == test_url
 
 
-<<<<<<< HEAD
 def test_create_upload_session(test_file, mock_box_session):
     expected_url = '{}/files/{}/upload_sessions'.format(API.UPLOAD_URL, test_file.object_id)
     file_size = 197520
@@ -301,7 +300,8 @@
     assert isinstance(upload_session, UploadSession)
     assert upload_session.part_size == 12345
     assert upload_session.total_parts == 16
-=======
+
+
 def test_get_comments(test_file, mock_box_session):
     expected_url = test_file.get_url('comments')
     mock_comment1 = {
@@ -350,5 +350,4 @@
     comment = test_file.add_comment(message)
     mock_box_session.post.assert_called_once_with(expected_url, data=json.dumps(expected_data))
     assert isinstance(comment, Comment)
-    assert comment.object_id == comment_id
->>>>>>> b1250be2
+    assert comment.object_id == comment_id