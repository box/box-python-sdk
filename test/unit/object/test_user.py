--- conflicted
+++ resolved
@@ -5,11 +5,8 @@
 
 from mock import Mock
 from boxsdk.config import API
-<<<<<<< HEAD
 from boxsdk.object.storage_policy_assignment import StoragePolicyAssignment
-=======
 from boxsdk.network.default_network import DefaultNetworkResponse
->>>>>>> 09534971
 
 
 def test_user_url(mock_user):
@@ -17,7 +14,6 @@
     assert mock_user.get_url() == '{0}/{1}/{2}'.format(API.BASE_API_URL, 'users', mock_user.object_id)
 
 
-<<<<<<< HEAD
 def test_get_storage_policy_assignments(mock_user, mock_box_session):
     expected_url = mock_box_session.get_url('storage_policy_assignments')
     mock_assignment = {
@@ -37,7 +33,8 @@
     assert isinstance(assignment, StoragePolicyAssignment)
     assert assignment.id == mock_assignment['id']
     assert assignment.type == mock_assignment['type']
-=======
+
+
 @pytest.fixture(scope='module')
 def memberships_response():
     # pylint disable=redefined-outer-name
@@ -67,5 +64,4 @@
         assert membership.object_id == expected_id
         # pylint:disable=protected-access
         assert membership._session == mock_box_session
-    mock_box_session.get.assert_called_once_with(expected_url, params={'offset': None})
->>>>>>> 09534971
+    mock_box_session.get.assert_called_once_with(expected_url, params={'offset': None})