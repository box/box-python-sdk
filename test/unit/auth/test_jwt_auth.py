--- conflicted
+++ resolved
@@ -174,11 +174,7 @@
         rsa_passphrase,
         enterprise_id,
     ) as params:
-<<<<<<< HEAD
-        with jwt_auth_auth_mocks(jti_length, jwt_algorithm, jwt_key_id, enterprise_token, 'enterprise', *params) as oauth:
-=======
-        with jwt_auth_auth_mocks(jti_length, jwt_algorithm, enterprise_id, 'enterprise', *params) as oauth:
->>>>>>> f26bb9c4
+        with jwt_auth_auth_mocks(jti_length, jwt_algorithm, jwt_key_id, enterprise_id, 'enterprise', *params) as oauth:
             oauth.authenticate_instance()
 
 
@@ -216,9 +212,5 @@
         rsa_passphrase,
         enterprise_id,
     ) as params:
-<<<<<<< HEAD
-        with jwt_auth_auth_mocks(jti_length, jwt_algorithm, jwt_key_id, enterprise_token, 'enterprise', *params) as oauth:
-=======
-        with jwt_auth_auth_mocks(jti_length, jwt_algorithm, enterprise_id, 'enterprise', *params) as oauth:
->>>>>>> f26bb9c4
+        with jwt_auth_auth_mocks(jti_length, jwt_algorithm, jwt_key_id, enterprise_id, 'enterprise', *params) as oauth:
             oauth.refresh(None)