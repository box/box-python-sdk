# coding: utf-8

from __future__ import unicode_literals
import json

from mock import Mock
import pytest
from six import text_type

# pylint:disable=redefined-builtin
# pylint:disable=import-error
from six.moves import zip
# pylint:enable=redefined-builtin
# pylint:enable=import-error

from boxsdk.auth.oauth2 import OAuth2, TokenScope
from boxsdk.client import Client, DeveloperTokenClient, DevelopmentClient, LoggingClient
from boxsdk.config import API
from boxsdk.network.default_network import DefaultNetworkResponse
from boxsdk.object.collaboration import Collaboration
from boxsdk.object.events import Events
from boxsdk.object.folder import Folder
from boxsdk.object.file import File
from boxsdk.object.group import Group
from boxsdk.object.user import User
from boxsdk.object.webhook import Webhook
from boxsdk.object.group_membership import GroupMembership
from boxsdk.object.legal_hold_policy import LegalHoldPolicy
from boxsdk.pagination.marker_based_object_collection import MarkerBasedObjectCollection


@pytest.fixture
def developer_token_input(monkeypatch):
    monkeypatch.setattr('boxsdk.auth.developer_token_auth.input', lambda prompt: 'developer_token')


@pytest.fixture(params=[Client, DeveloperTokenClient, DevelopmentClient, LoggingClient])
def mock_client(mock_box_session, developer_token_input, request):
    # pylint:disable=redefined-outer-name, unused-argument
    mock_oauth = Mock(OAuth2)
    client = request.param(mock_oauth)
    # pylint:disable=protected-access
    client._session = mock_box_session
    return client


@pytest.fixture(scope='module')
def user_id_1():
    return 1


@pytest.fixture(scope='module')
def user_id_2():
    return 1023


@pytest.fixture(scope='module')
def file_id():
    return 100


@pytest.fixture(scope='module')
def folder_id():
    return '1022'


@pytest.fixture()
def test_folder(mock_box_session, mock_object_id):
    return Folder(mock_box_session, mock_object_id)


@pytest.fixture(scope='module')
def marker_id():
    return 'marker_1'


@pytest.fixture(scope='module')
def users_response(user_id_1, user_id_2):
    # pylint:disable=redefined-outer-name
    mock_network_response = Mock(DefaultNetworkResponse)
    mock_network_response.json.return_value = {
        'entries': [
            {'type': 'user', 'id': user_id_1},
            {'type': 'user', 'id': user_id_2}
        ],
        'limit': 100,
        'offset': 0,
        'total_count': 2
    }
    return mock_network_response


@pytest.fixture(scope='module')
def user_response(user_id_1):
    # pylint:disable=redefined-outer-name
    mock_network_response = Mock(DefaultNetworkResponse)
    mock_network_response.json.return_value = {'type': 'user', 'id': user_id_1}
    return mock_network_response


@pytest.fixture(scope='module')
def group_id_1():
    return 101


@pytest.fixture(scope='module')
def group_id_2():
    return 202


@pytest.fixture(scope='module')
def groups_response(group_id_1, group_id_2):
    # pylint:disable=redefined-outer-name
    mock_network_response = Mock(DefaultNetworkResponse)
    mock_network_response.json.return_value = {
        'entries': [
            {'type': 'group', 'id': group_id_1, 'name': text_type(group_id_1)},
            {'type': 'group', 'id': group_id_2, 'name': text_type(group_id_2)},
        ],
        'limit': 100,
        'offset': 0,
        'total_count': 2
    }
    return mock_network_response


@pytest.fixture(scope='module')
def legal_hold_policy_id_1():
    return 101


@pytest.fixture(scope='module')
def legal_hold_policy_id_2():
    return 202


@pytest.fixture(scope='module')
def legal_hold_policies_response(legal_hold_policy_id_1, legal_hold_policy_id_2):
    # pylint:disable=redefined-outer-name
    mock_network_response = Mock(DefaultNetworkResponse)
    mock_network_response.json.return_value = {
        'entries': [
            {'type': 'legal_hold_policy', 'id': legal_hold_policy_id_1, 'name': 'Test Policy 1'},
            {'type': 'legal_hold_policy', 'id': legal_hold_policy_id_2, 'name': 'Test Policy 2'},
        ],
        'limit': 5,
    }
    return mock_network_response


@pytest.fixture(scope='module')
def create_policy_response():
    # pylint:disable=redefined-outer-name
    mock_network_response = Mock(DefaultNetworkResponse)
    mock_network_response.json.return_value = {
        'type': 'legal_hold_policy',
        'id': 1234,
        'policy_name': 'Test Policy'
    }
    return mock_network_response


@pytest.fixture(scope='module')
def create_group_response():
    # pylint:disable=redefined-outer-name
    mock_network_response = Mock(DefaultNetworkResponse)
    mock_network_response.json.return_value = {
        'type': 'group',
        'id': 1234,
        'name': 'test_group_name',
    }
    return mock_network_response


@pytest.fixture(scope='module')
def create_user_response():
    # pylint:disable=redefined-outer-name
    mock_network_response = Mock(DefaultNetworkResponse)
    mock_network_response.json.return_value = {
        'type': 'user',
        'id': 1234,
        'name': 'Ned Stark',
    }
    return mock_network_response


@pytest.fixture(scope='module')
def webhook_id_1():
    return 101


@pytest.fixture(scope='module')
def webhook_id_2():
    return 202


@pytest.fixture(scope='module')
def webhooks_response(webhook_id_1, webhook_id_2):
    # pylint disable=redefined-outer-name
    mock_network_response = Mock(DefaultNetworkResponse)
    mock_network_response.json.return_value = {
        'entries': [
            {'type': 'webhook', 'id': webhook_id_1},
            {'type': 'webhook', 'id': webhook_id_2}
        ],
        'limit': 5,
    }
    return mock_network_response


@pytest.fixture(scope='module')
def create_webhook_response():
    # pylint:disable=redefined-outer-name
    mock_network_response = Mock(DefaultNetworkResponse)
    mock_network_response.json.return_value = {
        'type': 'webhook',
        'id': '1234',
    }
    return mock_network_response


@pytest.fixture(scope='module', params=('file', 'folder'))
def shared_item_response(request):
    # pylint:disable=redefined-outer-name
    mock_network_response = Mock(DefaultNetworkResponse)
    mock_network_response.json.return_value = {
        'type': request.param,
        'id': 1234,
        'name': 'shared_item',
    }
    return mock_network_response


@pytest.fixture(scope='module')
def search_response(file_id, folder_id):
    # pylint:disable=redefined-outer-name
    mock_network_response = Mock(DefaultNetworkResponse)
    mock_network_response.json.return_value = {
        'entries': [
            {'type': 'file', 'id': file_id},
            {'type': 'folder', 'id': folder_id}
        ],
        'limit': 100,
        'offset': 0,
        'total_count': 2
    }
    return mock_network_response


@pytest.fixture(scope='module')
def recent_items_response(file_id):
    mock_network_response = Mock(DefaultNetworkResponse)
    mock_network_response.json.return_value = {
        'entries': [
            {'type': 'recent_item', 'item': {'type': 'file', 'id': file_id}}
        ],
        'next_marker': None,
        'limit': 100,
    }
    return mock_network_response


@pytest.fixture(scope='module')
def device_pin_id_1():
    return 101


@pytest.fixture(scope='module')
def device_pin_id_2():
    return 202


@pytest.fixture(scope='module')
def device_pins_response(device_pin_id_1, device_pin_id_2):
    # pylint:disable=redefined-outer-name
    mock_network_response = Mock(DefaultNetworkResponse)
    mock_network_response.json.return_value = {
        'entries': [
            {'type': 'device_pinner', 'id': device_pin_id_1},
            {'type': 'device_pinner', 'id': device_pin_id_2},
        ],
        'limit': 2,
    }
    return mock_network_response


@pytest.mark.parametrize('test_class, factory_method_name', [
    (Folder, 'folder'),
    (File, 'file'),
    (User, 'user'),
    (Group, 'group'),
    (GroupMembership, 'group_membership'),
])
def test_factory_returns_the_correct_object(mock_client, test_class, factory_method_name):
    """ Tests the various id-only factory methods in the Client class """
    # pylint:disable=redefined-outer-name
    fake_id = 'fake_id'

    factory_method = getattr(mock_client, factory_method_name)

    obj = factory_method(fake_id)

    assert isinstance(obj, test_class)
    assert obj.object_id == fake_id


@pytest.fixture(scope='module', params=(None, 'user1'))
def users_filter_term(request):
    return request.param


@pytest.fixture(scope='module', params=(0, 10))
def users_offset(request):
    return request.param


@pytest.fixture(scope='module', params=(0, 10))
def users_limit(request):
    return request.param


def test_users_return_the_correct_user_objects(
        mock_client,
        mock_box_session,
        users_response,
        user_id_1,
        user_id_2,
        users_filter_term,
        users_offset,
        users_limit,
):
    # pylint:disable=redefined-outer-name
    mock_box_session.get.return_value = users_response
    users = mock_client.users(users_limit, users_offset, users_filter_term)
    expected_params = {'offset': users_offset}
    if users_limit is not None:
        expected_params['limit'] = users_limit
    if users_filter_term is not None:
        expected_params['filter_term'] = users_filter_term
    assert users.next().object_id == user_id_1
    assert users.next().object_id == user_id_2
    mock_box_session.get.assert_called_once_with('{0}/users'.format(API.BASE_API_URL), params=expected_params)


def test_search_instantiates_search_and_calls_search(
        mock_client,
        mock_box_session,
        search_response,
        file_id,
        folder_id,
):
    # pylint:disable=redefined-outer-name
    mock_box_session.get.return_value = search_response
    search_term = 'lolcatz'
    search_result = mock_client.search(
        search_term,
        10,
        0,
        ancestor_folders=[Folder(mock_box_session, folder_id)],
        file_extensions=['.jpg'],
    )
    assert search_result.next().object_id == file_id
    assert search_result.next().object_id == folder_id


def test_events_returns_event_object(mock_client):
    # pylint:disable=redefined-outer-name
    assert isinstance(mock_client.events(), Events)


def test_get_groups_return_the_correct_group_objects(
        mock_client,
        mock_box_session,
        groups_response,
        group_id_1,
        group_id_2,
):
    # pylint:disable=redefined-outer-name
    expected_url = '{0}/groups'.format(API.BASE_API_URL)
    mock_box_session.get.return_value = groups_response
    groups = mock_client.get_groups()
    for group, expected_id in zip(groups, [group_id_1, group_id_2]):
        assert group.object_id == expected_id
        assert group.name == str(expected_id)
        # pylint:disable=protected-access
        assert group._session == mock_box_session
    mock_box_session.get.assert_called_once_with(expected_url, params={'offset': None})


def test_create_group_returns_the_correct_group_object(mock_client, mock_box_session, create_group_response):
    # pylint:disable=redefined-outer-name
    expected_url = "{0}/groups".format(API.BASE_API_URL)
    test_group_name = 'test_group_name'
    value = json.dumps({
        'name': test_group_name,
        'provenance': 'Example',
        'external_sync_identifier': 'Example-User',
        'description': 'Description of group',
        'invitability_level': 'admins_and_members',
        'member_viewability_level': 'admins_only',
    })
    mock_box_session.post.return_value = create_group_response
    new_group = mock_client.create_group(
        name=test_group_name,
        provenance='Example',
        external_sync_identifier='Example-User',
        description='Description of group',
        invitability_level='admins_and_members',
        member_viewability_level='admins_only',
    )

    assert len(mock_box_session.post.call_args_list) == 1

    mock_box_session.post.assert_called_once_with(expected_url, data=value, params={})
    assert isinstance(new_group, Group)
    assert new_group.object_id == 1234
    assert new_group.name == test_group_name


def test_create_legal_hold_policy_returns_the_correct_policy_object(mock_client, mock_box_session, create_policy_response):
    # pylint:disable=redefined-outer-name
    test_policy_name = 'Test Policy'
    expected_body = {
        'policy_name': test_policy_name
    }
    value = json.dumps(expected_body)
    mock_box_session.post.return_value = create_policy_response
    new_policy = mock_client.create_legal_hold_policy(test_policy_name)
    assert len(mock_box_session.post.call_args_list) == 1
    assert mock_box_session.post.call_args[0] == ("{0}/legal_hold_policies".format(API.BASE_API_URL),)
    assert mock_box_session.post.call_args[1] == {'data': value}
    assert isinstance(new_policy, LegalHoldPolicy)
    assert new_policy.policy_name == test_policy_name


def test_legal_hold_policies_return_the_correct_policy_objects(
        mock_client,
        mock_box_session,
        legal_hold_policies_response,
        legal_hold_policy_id_1,
        legal_hold_policy_id_2,
):
    # pylint:disable=redefined-outer-name
    mock_box_session.get.return_value = legal_hold_policies_response
    policies = mock_client.get_legal_hold_policies()
    for policy, expected_id in zip(policies, [legal_hold_policy_id_1, legal_hold_policy_id_2]):
        assert policy.object_id == expected_id
        # pylint:disable=protected-access
        assert policy._session == mock_box_session


def test_get_recent_items_returns_the_correct_items(mock_client, mock_box_session, recent_items_response, file_id):
    mock_box_session.get.return_value = recent_items_response
    recent_items = mock_client.get_recent_items()
    assert isinstance(recent_items, MarkerBasedObjectCollection)
    recent_item = recent_items.next()
    assert recent_item.item.object_id == file_id
    next_pointer = recent_items.next_pointer()
    assert next_pointer is None


def test_get_recent_items_sends_get_with_correct_params(mock_client, mock_box_session, recent_items_response, marker_id):
    limit = 50
    marker = marker_id
    fields = ['modified_at', 'name']
    expected_params = {
        'limit': limit,
        'marker': marker_id,
        'fields': ','.join(fields),
    }
    mock_box_session.get.return_value = recent_items_response
    object_collection = mock_client.get_recent_items(limit=limit, marker=marker, fields=fields)
    object_collection.next()
    mock_box_session.get.assert_called_once_with('{0}/recent_items'.format(API.BASE_API_URL), params=expected_params)


@pytest.mark.parametrize('password', (None, 'p4ssw0rd'))
def test_get_shared_item_returns_the_correct_item(mock_client, mock_box_session, shared_item_response, password):
    # pylint:disable=redefined-outer-name
    shared_link = 'https://cloud.box.com/s/661wcw2iz6q5r7v5xxkm'
    mock_box_session.request.return_value = shared_item_response
    item = mock_client.get_shared_item(shared_link, password)
    assert item.type == shared_item_response.json()['type']
    mock_box_session.request.assert_called_once_with(
        'GET',
        '{0}/shared_items'.format(API.BASE_API_URL),
        headers={
            'BoxApi': 'shared_link={0}{1}'.format(
                shared_link, '&shared_link_password={0}'.format(password) if password is not None else ''
            ),
        },
    )


@pytest.mark.parametrize('test_method', [
    'get',
    'post',
    'put',
    'delete',
    'options',
])
def test_make_request_passes_request_on_to_session(mock_client, mock_box_session, test_method):
    # pylint:disable=redefined-outer-name
    mock_client.make_request(test_method, 'url')
    assert mock_box_session.request.call_args[0] == (test_method, 'url')


def test_create_app_user_returns_the_correct_user_object(mock_client, mock_box_session, create_user_response):
    # pylint:disable=redefined-outer-name
    test_user_name = 'Ned Stark'
    value = json.dumps({'name': test_user_name, 'is_platform_access_only': True})
    mock_box_session.post.return_value = create_user_response
    new_user = mock_client.create_user(name=test_user_name)

    assert len(mock_box_session.post.call_args_list) == 1

    assert mock_box_session.post.call_args[0] == ("{0}/users".format(API.BASE_API_URL),)
    assert mock_box_session.post.call_args[1] == {'data': value}
    assert isinstance(new_user, User)
    assert new_user.object_id == 1234
    assert new_user.name == test_user_name


def test_create_enterprise_user_returns_the_correct_user_object(mock_client, mock_box_session, create_user_response):
    # pylint:disable=redefined-outer-name
    test_user_name = 'Ned Stark'
    test_user_login = 'eddard@box.com'
    value = json.dumps({'name': test_user_name, 'login': test_user_login})
    mock_box_session.post.return_value = create_user_response
    new_user = mock_client.create_user(name=test_user_name, login=test_user_login)

    assert len(mock_box_session.post.call_args_list) == 1

    assert mock_box_session.post.call_args[0] == ("{0}/users".format(API.BASE_API_URL),)
    assert mock_box_session.post.call_args[1] == {'data': value}
    assert isinstance(new_user, User)
    assert new_user.object_id == 1234
    assert new_user.name == test_user_name


<<<<<<< HEAD
def test_create_webhook_returns_the_correct_policy_object(test_folder, mock_client, mock_box_session, create_webhook_response):
    # pylint:disable=redefined-outer-name
    expected_url = "{0}/webhooks".format(API.BASE_API_URL)
    expected_body = {
        'target': {
            'type': 'folder',
            'id': '42',
        },
        'triggers': ['FILE.DOWNLOADED'],
        'address': 'https://test.com',
    }
    value = json.dumps(expected_body)
    mock_box_session.post.return_value = create_webhook_response
    new_webhook = mock_client.create_webhook(test_folder, ['FILE.DOWNLOADED'], 'https://test.com')
    mock_box_session.post.assert_called_once_with(
        expected_url,
        data=value,
    )
    assert isinstance(new_webhook, Webhook)
    assert new_webhook.id == '1234'
    assert new_webhook.type == 'webhook'


def test_get_webhooks(
        mock_client,
        mock_box_session,
        webhooks_response,
        webhook_id_1,
        webhook_id_2,
):
    # pylint:disable=redefined-outer-name
    expected_url = "{0}/webhooks".format(API.BASE_API_URL)
    mock_box_session.get.return_value = webhooks_response
    webhooks = mock_client.get_webhooks()
    for webhook, expected_id in zip(webhooks, [webhook_id_1, webhook_id_2]):
        assert webhook.object_id == expected_id
        # pylint:disable=protected-access
        assert webhook._session == mock_box_session
    mock_box_session.get.assert_called_once_with(
        expected_url,
        params={},
    )
=======
def test_get_pending_collaborations(mock_client, mock_box_session):
    # pylint:disable=redefined-outer-name, protected-access
    expected_url = '{0}/collaborations'.format(API.BASE_API_URL)
    mock_collaboration = {
        'type': 'collaboration',
        'id': '12345',
        'created_by': {
            'type': 'user',
            'id': '33333',
        },
    }
    mock_box_session.get.return_value.json.return_value = {
        'total_count': 1,
        'limit': 2,
        'offset': 0,
        'entries': [mock_collaboration],
    }
    pending_collaborations = mock_client.get_pending_collaborations(limit=2)
    pending_collaboration = pending_collaborations.next()
    mock_box_session.get.assert_called_once_with(expected_url, params={'limit': 2, 'status': 'pending', 'offset': None})
    assert isinstance(pending_collaboration, Collaboration)
    assert pending_collaboration.id == mock_collaboration['id']
    assert pending_collaboration.type == mock_collaboration['type']
    assert pending_collaboration['created_by']['type'] == 'user'
    assert pending_collaboration['created_by']['id'] == '33333'
>>>>>>> 50e807f2


@pytest.fixture
def check_downscope_token_request(
        mock_client,
        mock_box_session,
        mock_object_id,
        make_mock_box_request,
):
    def do_check(item_class, scopes, additional_data, expected_data):
        dummy_downscoped_token = 'dummy_downscoped_token'
        dummy_expires_in = 1234
        mock_box_response, _ = make_mock_box_request(
            response={'access_token': dummy_downscoped_token, 'expires_in': dummy_expires_in},
        )
        mock_box_session.post.return_value = mock_box_response

        item = item_class(mock_box_session, mock_object_id) if item_class else None

        if additional_data:
            downscoped_token_response = mock_client.downscope_token(scopes, item, additional_data)
        else:
            downscoped_token_response = mock_client.downscope_token(scopes, item)

        assert downscoped_token_response.access_token == dummy_downscoped_token
        assert downscoped_token_response.expires_in == dummy_expires_in

        if item:
            expected_data['resource'] = item.get_url()
        mock_box_session.post.assert_called_once_with(
            '{0}/token'.format(API.OAUTH2_API_URL),
            data=expected_data,
        )

    return do_check


@pytest.mark.parametrize(
    'item_class,scopes,expected_scopes',
    [
        (File, [TokenScope.ITEM_READWRITE], 'item_readwrite'),
        (Folder, [TokenScope.ITEM_PREVIEW, TokenScope.ITEM_SHARE], 'item_preview item_share'),
        (File, [TokenScope.ITEM_READ, TokenScope.ITEM_SHARE, TokenScope.ITEM_DELETE], 'item_read item_share item_delete'),
        (None, [TokenScope.ITEM_DOWNLOAD], 'item_download'),
    ],
)
def test_downscope_token_sends_downscope_request(
        mock_client,
        check_downscope_token_request,
        item_class,
        scopes,
        expected_scopes,
):
    expected_data = {
        'subject_token': mock_client.auth.access_token,
        'subject_token_type': 'urn:ietf:params:oauth:token-type:access_token',
        'scope': expected_scopes,
        'grant_type': 'urn:ietf:params:oauth:grant-type:token-exchange',
    }
    check_downscope_token_request(item_class, scopes, {}, expected_data)


def test_downscope_token_sends_downscope_request_with_additional_data(
        mock_client,
        check_downscope_token_request,
):
    additional_data = {'grant_type': 'new_grant_type', 'extra_data_key': 'extra_data_value'}
    expected_data = {
        'subject_token': mock_client.auth.access_token,
        'subject_token_type': 'urn:ietf:params:oauth:token-type:access_token',
        'scope': 'item_readwrite',
        'grant_type': 'new_grant_type',
        'extra_data_key': 'extra_data_value',
    }
    check_downscope_token_request(File, [TokenScope.ITEM_READWRITE], additional_data, expected_data)


def test_device_pins_for_enterprise(mock_client, mock_box_session, device_pins_response, device_pin_id_1, device_pin_id_2):
    # pylint:disable=redefined-outer-name
    mock_box_session.get.return_value = device_pins_response
    pins = mock_client.device_pinners('1234')
    for pin, expected_id in zip(pins, [device_pin_id_1, device_pin_id_2]):
        assert pin.object_id == expected_id
        # pylint:disable=protected-access
        assert pin._session == mock_box_session<|MERGE_RESOLUTION|>--- conflicted
+++ resolved
@@ -538,7 +538,6 @@
     assert new_user.name == test_user_name
 
 
-<<<<<<< HEAD
 def test_create_webhook_returns_the_correct_policy_object(test_folder, mock_client, mock_box_session, create_webhook_response):
     # pylint:disable=redefined-outer-name
     expected_url = "{0}/webhooks".format(API.BASE_API_URL)
@@ -581,7 +580,8 @@
         expected_url,
         params={},
     )
-=======
+
+
 def test_get_pending_collaborations(mock_client, mock_box_session):
     # pylint:disable=redefined-outer-name, protected-access
     expected_url = '{0}/collaborations'.format(API.BASE_API_URL)
@@ -607,7 +607,6 @@
     assert pending_collaboration.type == mock_collaboration['type']
     assert pending_collaboration['created_by']['type'] == 'user'
     assert pending_collaboration['created_by']['id'] == '33333'
->>>>>>> 50e807f2
 
 
 @pytest.fixture
