# coding: utf-8
# pylint: disable=too-many-lines

from __future__ import unicode_literals
import json

from mock import Mock
import pytest
from six import text_type

# pylint:disable=redefined-builtin
# pylint:disable=import-error
# pylint: disable=too-many-lines
from six.moves import zip
# pylint:enable=redefined-builtin
# pylint:enable=import-error
# pylint: disable=too-many-lines


from boxsdk.auth.oauth2 import OAuth2, TokenScope
from boxsdk.client import Client, DeveloperTokenClient, DevelopmentClient, LoggingClient
from boxsdk.config import API
from boxsdk.network.default_network import DefaultNetworkResponse
from boxsdk.object.collaboration import Collaboration
from boxsdk.object.collaboration_whitelist import CollaborationWhitelist
from boxsdk.object.email_alias import EmailAlias
from boxsdk.object.collection import Collection
from boxsdk.object.comment import Comment
from boxsdk.object.device_pinner import DevicePinner
from boxsdk.object.enterprise import Enterprise
from boxsdk.object.events import Events
from boxsdk.object.folder import Folder
from boxsdk.object.file import File
from boxsdk.object.group import Group
from boxsdk.object.invite import Invite
from boxsdk.object.storage_policy import StoragePolicy
from boxsdk.object.storage_policy_assignment import StoragePolicyAssignment
from boxsdk.object.terms_of_service import TermsOfService
from boxsdk.object.user import User
from boxsdk.object.upload_session import UploadSession
from boxsdk.object.trash import Trash
from boxsdk.object.group_membership import GroupMembership
from boxsdk.object.metadata_template import MetadataTemplate, MetadataField, MetadataFieldType
from boxsdk.object.retention_policy import RetentionPolicy
from boxsdk.object.retention_policy_assignment import RetentionPolicyAssignment
from boxsdk.object.file_version_retention import FileVersionRetention
from boxsdk.object.legal_hold import LegalHold
from boxsdk.object.legal_hold_policy import LegalHoldPolicy
from boxsdk.object.legal_hold_policy_assignment import LegalHoldPolicyAssignment
from boxsdk.object.task import Task
from boxsdk.object.task_assignment import TaskAssignment
from boxsdk.object.webhook import Webhook
from boxsdk.object.web_link import WebLink
from boxsdk.pagination.marker_based_object_collection import MarkerBasedObjectCollection


@pytest.fixture
def developer_token_input(monkeypatch):
    monkeypatch.setattr('boxsdk.auth.developer_token_auth.input', lambda prompt: 'developer_token')


@pytest.fixture(params=[Client, DeveloperTokenClient, DevelopmentClient, LoggingClient])
def mock_client(mock_box_session, developer_token_input, request):
    # pylint:disable=redefined-outer-name, unused-argument
    mock_oauth = Mock(OAuth2)
    client = request.param(mock_oauth)
    # pylint:disable=protected-access
    client._session = mock_box_session
    return client


@pytest.fixture(scope='module')
def user_id_1():
    return 1


@pytest.fixture(scope='module')
def user_id_2():
    return 1023


@pytest.fixture(scope='module')
def file_id():
    return 100


@pytest.fixture(scope='module')
def folder_id():
    return '1022'


@pytest.fixture()
def test_folder(mock_box_session, mock_object_id):
    return Folder(mock_box_session, mock_object_id)


@pytest.fixture()
def test_webhook(mock_box_session, mock_object_id):
    return Webhook(mock_box_session, mock_object_id)


@pytest.fixture(scope='function')
def mock_file_response(mock_object_id, make_mock_box_request):
    # pylint:disable=redefined-outer-name
    mock_box_response, _ = make_mock_box_request(
        response={'type': 'file', 'id': mock_object_id},
    )
    return mock_box_response


@pytest.fixture(scope='function')
def mock_folder_response(mock_object_id, make_mock_box_request):
    # pylint:disable=redefined-outer-name
    mock_box_response, _ = make_mock_box_request(
        response={'type': 'folder', 'id': mock_object_id},
    )
    return mock_box_response


@pytest.fixture(scope='module')
def marker_id():
    return 'marker_1'


@pytest.fixture(scope='module')
def users_response(user_id_1, user_id_2):
    # pylint:disable=redefined-outer-name
    mock_network_response = Mock(DefaultNetworkResponse)
    mock_network_response.json.return_value = {
        'entries': [
            {'type': 'user', 'id': user_id_1},
            {'type': 'user', 'id': user_id_2}
        ],
        'limit': 100,
        'offset': 0,
        'total_count': 2
    }
    return mock_network_response


@pytest.fixture(scope='module')
def user_response(user_id_1):
    # pylint:disable=redefined-outer-name
    mock_network_response = Mock(DefaultNetworkResponse)
    mock_network_response.json.return_value = {'type': 'user', 'id': user_id_1}
    return mock_network_response


@pytest.fixture(scope='module')
def group_id_1():
    return 101


@pytest.fixture(scope='module')
def group_id_2():
    return 202


@pytest.fixture()
def mock_user(mock_box_session):
    user = User(mock_box_session, '12345')
    return user


@pytest.fixture()
def mock_user_list(mock_box_session):
    user_list = []
    first_user = User(mock_box_session, '33333')
    second_user = User(mock_box_session, '44444')
    user_list = [first_user, second_user]
    return user_list


@pytest.fixture()
def mock_file(mock_box_session):
    test_file = File(mock_box_session, '11111')
    return test_file


@pytest.fixture()
def mock_retention_policy(mock_box_session):
    retention_policy = RetentionPolicy(mock_box_session, '22222')
    return retention_policy


@pytest.fixture(scope='module')
def groups_response(group_id_1, group_id_2):
    # pylint:disable=redefined-outer-name
    mock_network_response = Mock(DefaultNetworkResponse)
    mock_network_response.json.return_value = {
        'entries': [
            {'type': 'group', 'id': group_id_1, 'name': text_type(group_id_1)},
            {'type': 'group', 'id': group_id_2, 'name': text_type(group_id_2)},
        ],
        'limit': 100,
        'offset': 0,
        'total_count': 2
    }
    return mock_network_response


@pytest.fixture(scope='module')
def legal_hold_policy_id_1():
    return 101


@pytest.fixture(scope='module')
def legal_hold_policy_id_2():
    return 202


@pytest.fixture(scope='module')
def legal_hold_policies_response(legal_hold_policy_id_1, legal_hold_policy_id_2):
    # pylint:disable=redefined-outer-name
    mock_network_response = Mock(DefaultNetworkResponse)
    mock_network_response.json.return_value = {
        'entries': [
            {'type': 'legal_hold_policy', 'id': legal_hold_policy_id_1, 'name': 'Test Policy 1'},
            {'type': 'legal_hold_policy', 'id': legal_hold_policy_id_2, 'name': 'Test Policy 2'},
        ],
        'limit': 5,
    }
    return mock_network_response


@pytest.fixture(scope='module')
def create_policy_response():
    # pylint:disable=redefined-outer-name
    mock_network_response = Mock(DefaultNetworkResponse)
    mock_network_response.json.return_value = {
        'type': 'legal_hold_policy',
        'id': 1234,
        'policy_name': 'Test Policy'
    }
    return mock_network_response


@pytest.fixture(scope='module')
def create_group_response():
    # pylint:disable=redefined-outer-name
    mock_network_response = Mock(DefaultNetworkResponse)
    mock_network_response.json.return_value = {
        'type': 'group',
        'id': 1234,
        'name': 'test_group_name',
    }
    return mock_network_response


@pytest.fixture(scope='module')
def tos_id_1():
    return 101


@pytest.fixture(scope='module')
def tos_id_2():
    return 202


@pytest.fixture(scope='module')
def terms_of_services_response(tos_id_1, tos_id_2):
    # pylint:disable=redefined-outer-name
    mock_network_response = Mock(DefaultNetworkResponse)
    mock_network_response.json.return_value = {
        'entries': [
            {'type': 'terms_of_service', 'id': tos_id_1},
            {'type': 'terms_of_service', 'id': tos_id_2},
        ],
        'total_count': 2,
    }
    return mock_network_response


@pytest.fixture(scope='module')
def create_user_response():
    # pylint:disable=redefined-outer-name
    mock_network_response = Mock(DefaultNetworkResponse)
    mock_network_response.json.return_value = {
        'type': 'user',
        'id': 1234,
        'name': 'Ned Stark',
    }
    return mock_network_response


@pytest.fixture(scope='module')
def create_invite_response():
    # pylint:disable=redefined-outer-name
    mock_network_response = Mock(DefaultNetworkResponse)
    mock_network_response.json.return_value = {
        'type': 'invite',
        'id': 1234,
    }
    return mock_network_response


@pytest.fixture(params=('file', 'folder'))
def test_item_and_response(mock_file, test_folder, mock_file_response, mock_folder_response, request):
    if request.param == 'file':
        return mock_file, mock_file_response
    return test_folder, mock_folder_response


@pytest.fixture()
def create_webhook_response(test_item_and_response, test_webhook):
    # pylint:disable=redefined-outer-name
    test_item, _ = test_item_and_response
    mock_network_response = Mock(DefaultNetworkResponse)
    mock_network_response.json.return_value = {
        'type': test_webhook.object_type,
        'id': test_webhook.object_id,
        'target': {
            'type': test_item.object_type,
            'id': test_item.object_id,
        },
        'created_at': '2016-05-09T17:41:27-07:00',
        'address': 'https://test.com',
        'triggers': [
            'FILE.UPLOADED',
            'FOLDER.CREATED',
        ],
    }
    return mock_network_response


@pytest.fixture(scope='module', params=('file', 'folder'))
def shared_item_response(request):
    # pylint:disable=redefined-outer-name
    mock_network_response = Mock(DefaultNetworkResponse)
    mock_network_response.json.return_value = {
        'type': request.param,
        'id': 1234,
        'name': 'shared_item',
    }
    return mock_network_response


@pytest.fixture(scope='module')
def search_response(file_id, folder_id):
    # pylint:disable=redefined-outer-name
    mock_network_response = Mock(DefaultNetworkResponse)
    mock_network_response.json.return_value = {
        'entries': [
            {'type': 'file', 'id': file_id},
            {'type': 'folder', 'id': folder_id}
        ],
        'limit': 100,
        'offset': 0,
        'total_count': 2
    }
    return mock_network_response


@pytest.fixture(scope='module')
def recent_items_response(file_id):
    mock_network_response = Mock(DefaultNetworkResponse)
    mock_network_response.json.return_value = {
        'entries': [
            {'type': 'recent_item', 'item': {'type': 'file', 'id': file_id}}
        ],
        'next_marker': None,
        'limit': 100,
    }
    return mock_network_response


@pytest.fixture(scope='module')
def device_pin_id_1():
    return 101


@pytest.fixture(scope='module')
def device_pin_id_2():
    return 202


@pytest.fixture(scope='module')
def device_pins_response(device_pin_id_1, device_pin_id_2):
    # pylint:disable=redefined-outer-name
    mock_network_response = Mock(DefaultNetworkResponse)
    mock_network_response.json.return_value = {
        'entries': [
            {'type': 'device_pinner', 'id': device_pin_id_1},
            {'type': 'device_pinner', 'id': device_pin_id_2},
        ],
        'limit': 2,
    }
    return mock_network_response


@pytest.mark.parametrize('test_class, factory_method_name', [
    (EmailAlias, 'email_alias'),
    (Enterprise, 'enterprise'),
    (Folder, 'folder'),
    (File, 'file'),
    (Invite, 'invite'),
    (User, 'user'),
    (Group, 'group'),
    (GroupMembership, 'group_membership'),
    (Enterprise, 'enterprise'),
    (Webhook, 'webhook'),
    (UploadSession, 'upload_session'),
    (StoragePolicy, 'storage_policy'),
    (StoragePolicyAssignment, 'storage_policy_assignment'),
])
def test_factory_returns_the_correct_object(mock_client, test_class, factory_method_name):
    """ Tests the various id-only factory methods in the Client class """
    # pylint:disable=redefined-outer-name
    fake_id = 'fake_id'

    factory_method = getattr(mock_client, factory_method_name)

    obj = factory_method(fake_id)

    assert isinstance(obj, test_class)
    assert obj.object_id == fake_id


def test_root_folder(mock_client):
    folder = mock_client.root_folder()
    assert isinstance(folder, Folder)
    assert folder.object_id == '0'


@pytest.fixture(scope='module', params=(None, 'user1'))
def users_filter_term(request):
    return request.param


@pytest.fixture(scope='module', params=(0, 10))
def users_offset(request):
    return request.param


@pytest.fixture(scope='module', params=(0, 10))
def users_limit(request):
    return request.param


@pytest.fixture(scope='module', params=(None, 'all', 'external', 'managed'))
def users_type(request):
    return request.param


def test_users_return_the_correct_user_objects(
        mock_client,
        mock_box_session,
        users_response,
        user_id_1,
        user_id_2,
        users_filter_term,
        users_type,
        users_offset,
        users_limit,
):
    # pylint:disable=redefined-outer-name
    mock_box_session.get.return_value = users_response
    users = mock_client.users(users_limit, users_offset, users_filter_term, users_type)
    expected_params = {'offset': users_offset}
    if users_limit is not None:
        expected_params['limit'] = users_limit
    if users_filter_term is not None:
        expected_params['filter_term'] = users_filter_term
    if users_type is not None:
        expected_params['user_type'] = users_type
    assert users.next().object_id == user_id_1
    assert users.next().object_id == user_id_2
    mock_box_session.get.assert_called_once_with('{0}/users'.format(API.BASE_API_URL), params=expected_params)


def test_search_instantiates_search_and_calls_search(
        mock_client,
        mock_box_session,
        search_response,
        file_id,
        folder_id,
):
    # pylint:disable=redefined-outer-name
    mock_box_session.get.return_value = search_response
    search_term = 'lolcatz'
    search_result = mock_client.search().query(
        search_term,
        10,
        0,
        ancestor_folders=[Folder(mock_box_session, folder_id)],
        file_extensions=['.jpg'],
    )
    assert search_result.next().object_id == file_id
    assert search_result.next().object_id == folder_id


def test_events_returns_event_object(mock_client):
    # pylint:disable=redefined-outer-name
    assert isinstance(mock_client.events(), Events)


def test_collaboration_whitelist_initializer(mock_client):
    collaboration_whitelist = mock_client.collaboration_whitelist()
    assert isinstance(collaboration_whitelist, CollaborationWhitelist)


def test_get_groups_return_the_correct_group_objects(
        mock_client,
        mock_box_session,
        groups_response,
        group_id_1,
        group_id_2,
):
    # pylint:disable=redefined-outer-name
    group_name = 'Employees'
    expected_url = '{0}/groups'.format(API.BASE_API_URL)
    mock_box_session.get.return_value = groups_response
    groups = mock_client.get_groups(group_name)
    for group, expected_id in zip(groups, [group_id_1, group_id_2]):
        assert group.object_id == expected_id
        assert group.name == str(expected_id)
        # pylint:disable=protected-access
        assert group._session == mock_box_session
    mock_box_session.get.assert_called_once_with(expected_url, params={'offset': None, 'name': group_name})


def test_create_group_returns_the_correct_group_object(mock_client, mock_box_session, create_group_response):
    # pylint:disable=redefined-outer-name
    expected_url = "{0}/groups".format(API.BASE_API_URL)
    test_group_name = 'test_group_name'
    value = json.dumps({
        'name': test_group_name,
        'provenance': 'Example',
        'external_sync_identifier': 'Example-User',
        'description': 'Description of group',
        'invitability_level': 'admins_and_members',
        'member_viewability_level': 'admins_only',
    })
    mock_box_session.post.return_value = create_group_response
    new_group = mock_client.create_group(
        name=test_group_name,
        provenance='Example',
        external_sync_identifier='Example-User',
        description='Description of group',
        invitability_level='admins_and_members',
        member_viewability_level='admins_only',
        fields=['name,description'],
    )

    mock_box_session.post.assert_called_once_with(expected_url, data=value, params={'fields': 'name,description'})
    assert isinstance(new_group, Group)
    assert new_group.object_id == 1234
    assert new_group.name == test_group_name


@pytest.mark.parametrize('params', [
    {
        'description': 'My test policy',
    },
    {
        'filter_starting_at': '2016-01-01T00:00:00Z',
        'filter_ending_at': '2020-01-01T00:00:00Z',
    },
    {
        'is_ongoing': True,
    }
])
def test_create_legal_hold_policy_returns_the_correct_policy_object(mock_client, mock_box_session, create_policy_response, params):
    # pylint:disable=redefined-outer-name
    test_policy_name = 'Test Policy'
    expected_url = "{0}/legal_hold_policies".format(API.BASE_API_URL)
    expected_body = {
        'policy_name': test_policy_name
    }
    expected_body.update(params)
    value = json.dumps(expected_body)
    create_policy_response.json.return_value.update(params)
    mock_box_session.post.return_value = create_policy_response
    new_policy = mock_client.create_legal_hold_policy(test_policy_name, **params)
    mock_box_session.post.assert_called_once_with(expected_url, data=value)
    assert isinstance(new_policy, LegalHoldPolicy)
    assert new_policy.policy_name == test_policy_name
    for param in params:
        assert new_policy[param] == params[param]


def test_get_legal_hold_policies_return_the_correct_policy_objects(
        mock_client,
        mock_box_session,
        legal_hold_policies_response,
        legal_hold_policy_id_1,
        legal_hold_policy_id_2,
):
    # pylint:disable=redefined-outer-name
    policy_name = 'Arbitration'
    expected_url = '{0}/legal_hold_policies'.format(API.BASE_API_URL)
    mock_box_session.get.return_value = legal_hold_policies_response
    policies = mock_client.get_legal_hold_policies(policy_name)
    for policy, expected_id in zip(policies, [legal_hold_policy_id_1, legal_hold_policy_id_2]):
        assert policy.object_id == expected_id
        # pylint:disable=protected-access
        assert policy._session == mock_box_session
    mock_box_session.get.assert_called_once_with(expected_url, params={'policy_name': policy_name})


def test_trash_initializer(mock_client):
    trash = mock_client.trash()
    assert isinstance(trash, Trash)


def test_get_recent_items_returns_the_correct_items(mock_client, mock_box_session, recent_items_response, file_id):
    mock_box_session.get.return_value = recent_items_response
    recent_items = mock_client.get_recent_items()
    assert isinstance(recent_items, MarkerBasedObjectCollection)
    recent_item = recent_items.next()
    assert recent_item.item.object_id == file_id
    next_pointer = recent_items.next_pointer()
    assert next_pointer is None


def test_get_recent_items_sends_get_with_correct_params(mock_client, mock_box_session, recent_items_response, marker_id):
    limit = 50
    marker = marker_id
    fields = ['modified_at', 'name']
    expected_params = {
        'limit': limit,
        'marker': marker_id,
        'fields': ','.join(fields),
    }
    mock_box_session.get.return_value = recent_items_response
    object_collection = mock_client.get_recent_items(limit=limit, marker=marker, fields=fields)
    object_collection.next()
    mock_box_session.get.assert_called_once_with('{0}/recent_items'.format(API.BASE_API_URL), params=expected_params)


@pytest.mark.parametrize('password', (None, 'p4ssw0rd'))
def test_get_shared_item_returns_the_correct_item(mock_client, mock_box_session, shared_item_response, password):
    # pylint:disable=redefined-outer-name
    shared_link = 'https://cloud.box.com/s/661wcw2iz6q5r7v5xxkm'
    mock_box_session.request.return_value = shared_item_response
    item = mock_client.get_shared_item(shared_link, password)
    assert item.type == shared_item_response.json()['type']
    mock_box_session.request.assert_called_once_with(
        'GET',
        '{0}/shared_items'.format(API.BASE_API_URL),
        headers={
            'BoxApi': 'shared_link={0}{1}'.format(
                shared_link, '&shared_link_password={0}'.format(password) if password is not None else ''
            ),
        },
    )


@pytest.mark.parametrize('test_method', [
    'get',
    'post',
    'put',
    'delete',
    'options',
])
def test_make_request_passes_request_on_to_session(mock_client, mock_box_session, test_method):
    # pylint:disable=redefined-outer-name
    mock_client.make_request(test_method, 'url')
    assert mock_box_session.request.call_args[0] == (test_method, 'url')


def test_create_app_user_returns_the_correct_user_object(mock_client, mock_box_session, create_user_response):
    # pylint:disable=redefined-outer-name
    test_user_name = 'Ned Stark'
    value = json.dumps({'name': test_user_name, 'is_platform_access_only': True})
    mock_box_session.post.return_value = create_user_response
    new_user = mock_client.create_user(name=test_user_name)

    assert len(mock_box_session.post.call_args_list) == 1

    assert mock_box_session.post.call_args[0] == ("{0}/users".format(API.BASE_API_URL),)
    assert mock_box_session.post.call_args[1] == {'data': value}
    assert isinstance(new_user, User)
    assert new_user.object_id == 1234
    assert new_user.name == test_user_name


def test_create_enterprise_user_returns_the_correct_user_object(mock_client, mock_box_session, create_user_response):
    # pylint:disable=redefined-outer-name
    test_user_name = 'Ned Stark'
    test_user_login = 'eddard@box.com'
    value = json.dumps({'name': test_user_name, 'login': test_user_login})
    mock_box_session.post.return_value = create_user_response
    new_user = mock_client.create_user(name=test_user_name, login=test_user_login)

    assert len(mock_box_session.post.call_args_list) == 1

    assert mock_box_session.post.call_args[0] == ("{0}/users".format(API.BASE_API_URL),)
    assert mock_box_session.post.call_args[1] == {'data': value}
    assert isinstance(new_user, User)
    assert new_user.object_id == 1234
    assert new_user.name == test_user_name


def test_get_storage_policies(mock_client, mock_box_session):
    expected_url = mock_box_session.get_url('storage_policies')
    mock_policy = {
        'type': 'storage_policy',
        'id': '12345',
        'name': 'Test Storage Policy'
    }
    mock_box_session.get.return_value.json.return_value = {
        'limit': 100,
        'entries': [mock_policy]
    }
    policies = mock_client.get_storage_policies()
    policy = policies.next()
    mock_box_session.get.assert_called_once_with(expected_url, params={})
    assert isinstance(policy, StoragePolicy)
    assert policy.type == 'storage_policy'
    assert policy.id == '12345'
    assert policy.name == 'Test Storage Policy'


def test_create_terms_of_service(mock_client, mock_box_session):
    # pylint:disable=redefined-outer-name
    expected_url = "{0}/terms_of_services".format(API.BASE_API_URL)
    test_text = 'This is a test text'
    test_tos_type = 'external'
    test_status = 'enabled'
    value = json.dumps({
        'status': 'enabled',
        'tos_type': 'external',
        'text': 'This is a test text',
    })
    mock_box_session.post.return_value.json.return_value = {
        'type': 'terms_of_service',
        'id': '12345',
        'status': test_status,
        'tos_type': test_tos_type,
        'text': test_text,
    }
    new_terms_of_service = mock_client.create_terms_of_service('enabled', 'external', 'This is a test text')
    mock_box_session.post.assert_called_once_with(expected_url, data=value)
    assert isinstance(new_terms_of_service, TermsOfService)
    assert new_terms_of_service.type == 'terms_of_service'
    assert new_terms_of_service.id == '12345'
    assert new_terms_of_service.status == test_status
    assert new_terms_of_service.tos_type == test_tos_type
    assert new_terms_of_service.text == test_text


def test_get_all_terms_of_services(mock_client, mock_box_session):
    expected_url = "{0}/terms_of_services".format(API.BASE_API_URL)
    tos_body = {
        'type': 'terms_of_service',
        'id': '12345',
        'status': 'enabled',
        'tos_type': 'external',
    }
    mock_box_session.get.return_value.json.return_value = {
        'total_count': 1,
        'entries': [tos_body],
    }
    services = mock_client.get_terms_of_services(tos_type='external')
    service = services.next()
    mock_box_session.get.assert_called_once_with(expected_url, params={'tos_type': 'external'})
    assert isinstance(service, TermsOfService)
    assert service.type == 'terms_of_service'
    assert service.id == '12345'
    assert service.status == 'enabled'
    assert service.tos_type == 'external'


def test_create_webhook_returns_the_correct_policy_object(
        test_item_and_response,
        test_webhook,
        mock_client,
        mock_box_session,
        create_webhook_response,
):
    # pylint:disable=redefined-outer-name
    test_item, _ = test_item_and_response
    expected_url = "{0}/webhooks".format(API.BASE_API_URL)
    expected_body = {
        'target': {
            'type': test_item.object_type,
            'id': test_item.object_id,
        },
        'triggers': ['FILE.UPLOADED', 'FOLDER.CREATED'],
        'address': 'https://test.com',
    }
    value = json.dumps(expected_body)
    mock_box_session.post.return_value = create_webhook_response
    new_webhook = mock_client.create_webhook(test_item, ['FILE.UPLOADED', 'FOLDER.CREATED'], 'https://test.com')
    mock_box_session.post.assert_called_once_with(
        expected_url,
        data=value,
    )
    assert isinstance(new_webhook, Webhook)
    assert new_webhook.id == test_webhook.object_id
    assert new_webhook.type == test_webhook.object_type
    assert new_webhook.target['type'] == test_item.object_type
    assert new_webhook.target['id'] == test_item.object_id
    assert new_webhook.triggers == ['FILE.UPLOADED', 'FOLDER.CREATED']
    assert new_webhook.address == 'https://test.com'


def test_get_webhooks(mock_client, mock_box_session):
    expected_url = "{0}/webhooks".format(API.BASE_API_URL)
    webhook_body = {
        'type': 'webhook',
        'id': '12345',
        'target': {
            'type': 'folder',
            'id': '11111',
        },
    }
    mock_box_session.get.return_value.json.return_value = {
        'limit': 100,
        'entries': [webhook_body],
    }
    webhooks = mock_client.get_webhooks()
    webhook = webhooks.next()
    mock_box_session.get.assert_called_once_with(expected_url, params={})
    assert isinstance(webhook, Webhook)
    assert webhook.object_id == webhook_body['id']
    assert webhook.object_type == webhook_body['type']
    assert webhook.target['id'] == webhook_body['target']['id']
    assert webhook.target['type'] == webhook_body['target']['type']


def test_create_retention_policy(mock_client, mock_box_session, mock_user_list):
    policy_name = 'Test Retention Policy'
    policy_type = 'finite'
    disposition_action = 'remove_retention'
    expected_url = "{0}/retention_policies".format(API.BASE_API_URL)
    expected_data = {
        'policy_name': policy_name,
        'disposition_action': disposition_action,
        'policy_type': 'finite',
        'retention_length': 5,
        'can_owner_extend_retention': True,
        'are_owners_notified': False,
        'custom_notification_recipients': [
            {
                'type': mock_user_list[0].object_type,
                'id': mock_user_list[0].object_id,
            },
            {
                'type': mock_user_list[1].object_type,
                'id': mock_user_list[1].object_id,
            },
        ],
    }
    mock_policy = {
        'type': 'retention_policy',
        'id': '1234',
        'policy_name': policy_name,
        'policy_type': policy_type,
        'retention_length': 5,
        'disposition_action': disposition_action,
        'can_owner_extend_retention': False,
        'are_owners_notified': False,
        'custom_notification_recipients': [
            {
                'type': mock_user_list[0].object_type,
                'id': mock_user_list[0].object_id,
            },
            {
                'type': mock_user_list[1].object_type,
                'id': mock_user_list[1].object_id,
            },
        ],
    }
    mock_box_session.post.return_value.json.return_value = mock_policy
    policy = mock_client.create_retention_policy(
        policy_name=policy_name,
        disposition_action=disposition_action,
        retention_length=5,
        can_owner_extend_retention=True,
        are_owners_notified=False,
        custom_notification_recipients=mock_user_list
    )
    mock_box_session.post.assert_called_once_with(expected_url, data=json.dumps(expected_data))
    assert policy.object_id == mock_policy['id']
    assert policy.object_type == mock_policy['type']
    assert policy.policy_name == mock_policy['policy_name']
    assert policy.disposition_action == mock_policy['disposition_action']
    assert policy.can_owner_extend_retention == mock_policy['can_owner_extend_retention']
    assert policy.are_owners_notified == mock_policy['are_owners_notified']
    assert isinstance(policy, RetentionPolicy)


def test_create_infinte_retention_policy(mock_client, mock_box_session):
    policy_name = 'Test Retention Policy'
    policy_type = 'indefinite'
    disposition_action = 'remove_retention'
    expected_url = "{0}/retention_policies".format(API.BASE_API_URL)
    expected_data = {
        'policy_name': policy_name,
        'disposition_action': disposition_action,
        'policy_type': policy_type,
        'can_owner_extend_retention': False,
        'are_owners_notified': False,
    }
    mock_policy = {
        'type': 'retention_policy',
        'id': '1234',
        'policy_name': policy_name,
        'policy_type': policy_type,
        'disposition_action': disposition_action,
        'can_owner_extend_retention': False,
        'are_owners_notified': False,
    }
    mock_box_session.post.return_value.json.return_value = mock_policy
    policy = mock_client.create_retention_policy(
        policy_name=policy_name,
        disposition_action=disposition_action,
        retention_length=float('inf'),
        can_owner_extend_retention=False,
        are_owners_notified=False
    )
    mock_box_session.post.assert_called_once_with(expected_url, data=json.dumps(expected_data))
    assert policy.object_id == mock_policy['id']
    assert policy.object_type == mock_policy['type']
    assert policy.policy_name == mock_policy['policy_name']
    assert policy.disposition_action == mock_policy['disposition_action']
    assert policy.can_owner_extend_retention == mock_policy['can_owner_extend_retention']
    assert policy.are_owners_notified == mock_policy['are_owners_notified']
    assert isinstance(policy, RetentionPolicy)


def test_get_retention_policies(mock_client, mock_box_session, mock_user):
    expected_url = "{0}/retention_policies".format(API.BASE_API_URL)
    mock_policy = {
        'type': 'retention_policy',
        'id': '12345',
        'name': 'Test Retention Policy',
    }
    mock_box_session.get.return_value.json.return_value = {
        'limit': 100,
        'entries': [mock_policy],
        'next_marker': 'testMarker',
    }
    policies = mock_client.get_retention_policies(policy_name='Test Name', policy_type='finite', user=mock_user)
    policy = policies.next()
    params = {
        'policy_name': 'Test Name',
        'policy_type': 'finite',
        'created_by_user_id': '12345',
    }
    mock_box_session.get.assert_called_once_with(expected_url, params=params)
    assert isinstance(policy, RetentionPolicy)
    assert policy.id == mock_policy['id']
    assert policy.name == mock_policy['name']


def test_get_file_version_retentions(mock_client, mock_box_session, mock_file, mock_retention_policy):
    expected_url = "{0}/file_version_retentions".format(API.BASE_API_URL)
    mock_retention = {
        'type': 'file_version_retention',
        'id': '12345',
    }
    mock_box_session.get.return_value.json.return_value = {
        'limit': 100,
        'entries': [mock_retention],
        'next_marker': 'testMarker',
    }
    retentions = mock_client.get_file_version_retentions(
        target_file=mock_file,
        policy=mock_retention_policy,
        disposition_action='remove_retention',
        disposition_before='2014-09-15T13:15:35-07:00',
        disposition_after='2014-09-20T13:15:35-07:00',
    )
    retention = retentions.next()
    params = {
        'file_id': '11111',
        'policy_id': '22222',
        'disposition_action': 'remove_retention',
        'disposition_before': '2014-09-15T13:15:35-07:00',
        'disposition_after': '2014-09-20T13:15:35-07:00',
    }
    mock_box_session.get.assert_called_once_with(expected_url, params=params)
    assert isinstance(retention, FileVersionRetention)
    assert retention.id == mock_retention['id']
    assert retention.type == mock_retention['type']


def test_get_pending_collaborations(mock_client, mock_box_session):
    # pylint:disable=redefined-outer-name, protected-access
    expected_url = '{0}/collaborations'.format(API.BASE_API_URL)
    mock_collaboration = {
        'type': 'collaboration',
        'id': '12345',
        'created_by': {
            'type': 'user',
            'id': '33333',
        },
    }
    mock_box_session.get.return_value.json.return_value = {
        'total_count': 1,
        'limit': 2,
        'offset': 0,
        'entries': [mock_collaboration],
    }
    pending_collaborations = mock_client.get_pending_collaborations(limit=2)
    pending_collaboration = pending_collaborations.next()
    mock_box_session.get.assert_called_once_with(expected_url, params={'limit': 2, 'status': 'pending', 'offset': None})
    assert isinstance(pending_collaboration, Collaboration)
    assert pending_collaboration.id == mock_collaboration['id']
    assert pending_collaboration.type == mock_collaboration['type']
    assert pending_collaboration['created_by']['type'] == 'user'
    assert pending_collaboration['created_by']['id'] == '33333'


@pytest.fixture
def check_downscope_token_request(
        mock_client,
        mock_box_session,
        mock_object_id,
        make_mock_box_request,
):
    def do_check(item_class, scopes, additional_data, expected_data):
        dummy_downscoped_token = 'dummy_downscoped_token'
        dummy_expires_in = 1234
        mock_box_response, _ = make_mock_box_request(
            response={'access_token': dummy_downscoped_token, 'expires_in': dummy_expires_in},
        )
        mock_box_session.post.return_value = mock_box_response

        item = item_class(mock_box_session, mock_object_id) if item_class else None

        if additional_data:
            downscoped_token_response = mock_client.downscope_token(scopes, item, additional_data)
        else:
            downscoped_token_response = mock_client.downscope_token(scopes, item)

        assert downscoped_token_response.access_token == dummy_downscoped_token
        assert downscoped_token_response.expires_in == dummy_expires_in

        if item:
            expected_data['resource'] = item.get_url()
        mock_box_session.post.assert_called_once_with(
            '{0}/token'.format(API.OAUTH2_API_URL),
            data=expected_data,
        )

    return do_check


@pytest.mark.parametrize(
    'item_class,scopes,expected_scopes',
    [
        (File, [TokenScope.ITEM_READWRITE], 'item_readwrite'),
        (Folder, [TokenScope.ITEM_PREVIEW, TokenScope.ITEM_SHARE], 'item_preview item_share'),
        (File, [TokenScope.ITEM_READ, TokenScope.ITEM_SHARE, TokenScope.ITEM_DELETE], 'item_read item_share item_delete'),
        (None, [TokenScope.ITEM_DOWNLOAD], 'item_download'),
    ],
)
def test_downscope_token_sends_downscope_request(
        mock_client,
        check_downscope_token_request,
        item_class,
        scopes,
        expected_scopes,
):
    expected_data = {
        'subject_token': mock_client.auth.access_token,
        'subject_token_type': 'urn:ietf:params:oauth:token-type:access_token',
        'scope': expected_scopes,
        'grant_type': 'urn:ietf:params:oauth:grant-type:token-exchange',
    }
    check_downscope_token_request(item_class, scopes, {}, expected_data)


def test_downscope_token_sends_downscope_request_with_additional_data(
        mock_client,
        check_downscope_token_request,
):
    additional_data = {'grant_type': 'new_grant_type', 'extra_data_key': 'extra_data_value'}
    expected_data = {
        'subject_token': mock_client.auth.access_token,
        'subject_token_type': 'urn:ietf:params:oauth:token-type:access_token',
        'scope': 'item_readwrite',
        'grant_type': 'new_grant_type',
        'extra_data_key': 'extra_data_value',
    }
    check_downscope_token_request(File, [TokenScope.ITEM_READWRITE], additional_data, expected_data)


def test_device_pins_for_enterprise(mock_client, mock_box_session, device_pins_response, device_pin_id_1, device_pin_id_2):
    # pylint:disable=redefined-outer-name
    enterprise_id = '33333'
    mock_box_session.get.return_value = device_pins_response
    expected_url = '{0}/enterprises/{1}/device_pinners'.format(API.BASE_API_URL, enterprise_id)
    pins = mock_client.device_pinners(enterprise_id, direction='asc')
    for pin, expected_id in zip(pins, [device_pin_id_1, device_pin_id_2]):
        assert pin.object_id == expected_id
<<<<<<< HEAD
        # pylint:disable=protected-access
        assert pin._session == mock_box_session


def test_metadata_template_initializer(mock_client, mock_box_session):
    template = mock_client.metadata_template('enterprise', 'VendorContract')
    assert isinstance(template, MetadataTemplate)
    # pylint:disable=protected-access
    assert template._session == mock_box_session
    assert template.object_id is None
    assert template.scope == 'enterprise'
    assert template.template_key == 'VendorContract'


def test_get_metadata_template_by_id(mock_client, mock_box_session):
    template_id = 'sdkjfhgsdg-nb34745bndfg-qw4hbsajdg'
    expected_url = '{0}/metadata_templates/{1}'.format(API.BASE_API_URL, template_id)
    mock_box_session.get.return_value.json.return_value = {
        'type': 'metadata_template',
        'id': template_id,
        'scope': 'enterprise_33333',
        'displayName': 'Vendor Contract',
        'templateKey': 'vendorContract',
    }

    template = mock_client.get_metadata_template_by_id(template_id)

    mock_box_session.get.assert_called_once_with(expected_url)
    assert isinstance(template, MetadataTemplate)
    # pylint:disable=protected-access
    assert template._session == mock_box_session
    assert template.object_id == template_id
    assert template.scope == 'enterprise_33333'
    assert template.template_key == 'vendorContract'
    assert template.id == template_id
    assert template.displayName == 'Vendor Contract'


def test_get_metadata_templates(mock_client, mock_box_session):
    expected_url = '{0}/metadata_templates/enterprise'.format(API.BASE_API_URL)
    mock_box_session.get.return_value.json.return_value = {
        'total_count': 1,
        'entries': [
            {
                'type': 'metadata_template',
                'scope': 'enterprise_33333',
                'displayName': 'Vendor Contract',
                'templateKey': 'vendorContract',
                'fields': [
                    {
                        'type': 'string',
                        'displayName': 'Name',
                        'key': 'name',
                    },
                ],
            },
        ],
        'next_marker': None,
        'previous_marker': None,
    }

    templates = mock_client.get_metadata_templates()
    template = templates.next()

    mock_box_session.get.assert_called_once_with(expected_url, params={})
    assert isinstance(template, MetadataTemplate)
    assert template.object_id is None
    assert template.displayName == 'Vendor Contract'
    fields = template.fields
    assert len(fields) == 1
    field = fields[0]
    assert isinstance(field, dict)
    assert field['type'] == 'string'
    assert field['key'] == 'name'


def test_create_metadata_template(mock_client, mock_box_session):
    expected_url = '{0}/metadata_templates/schema'.format(API.BASE_API_URL)
    name = 'Vendor Contract'
    key = 'vContract'
    field1 = MetadataField(MetadataFieldType.DATE, 'Birthday', 'bday')
    field2 = MetadataField(MetadataFieldType.ENUM, 'State', options=['CA', 'TX', 'NY'])
    expected_body = {
        'scope': 'enterprise',
        'displayName': 'Vendor Contract',
        'hidden': True,
        'fields': [
            {
                'type': 'date',
                'displayName': 'Birthday',
                'key': 'bday',
            },
            {
                'type': 'enum',
                'displayName': 'State',
                'options': [
                    {'key': 'CA'},
                    {'key': 'TX'},
                    {'key': 'NY'},
                ],
            },
        ],
        'templateKey': 'vContract',
    }

    response = {
        'type': 'metadata_template',
    }
    response.update(expected_body)
    mock_box_session.post.return_value.json.return_value = response

    template = mock_client.create_metadata_template(name, [field1, field2], key, hidden=True)

    mock_box_session.post.assert_called_once_with(expected_url, data=json.dumps(expected_body))
    assert isinstance(template, MetadataTemplate)
    assert template.object_id is None
    assert template.displayName == 'Vendor Contract'
    fields = template.fields
    assert len(fields) == 2
    field = fields[0]
    assert isinstance(field, dict)
    assert field['type'] == 'date'
    assert field['key'] == 'bday'
=======
        assert pin._session == mock_box_session  # pylint:disable=protected-access
    mock_box_session.get.assert_called_once_with(expected_url, params={'direction': 'asc'})


def test_get_current_enterprise(mock_client, mock_box_session):
    expected_url = '{0}/users/me'.format(API.BASE_API_URL)
    expected_params = {
        'fields': 'enterprise'
    }
    enterprise_id = '44444'
    enterprise_name = 'Acme, Inc.'
    user_json = {
        'type': 'user',
        'id': '33333',
        'enterprise': {
            'type': 'enterprise',
            'id': enterprise_id,
            'name': enterprise_name,
        },
    }
    mock_box_session.get.return_value.json.return_value = user_json

    enterprise = mock_client.get_current_enterprise()

    mock_box_session.get.assert_called_once_with(expected_url, params=expected_params, headers=None)
    assert isinstance(enterprise, Enterprise)
    assert enterprise.object_id == enterprise_id
    assert enterprise._session == mock_box_session  # pylint:disable=protected-access
    assert enterprise.name == enterprise_name
    mock_box_session.get.assert_called_once_with(expected_url, headers=None, params={'fields': 'enterprise'})


def test_comment(mock_client):
    # pylint:disable=redefined-outer-name
    comment_id = '12345'
    comment = mock_client.comment(comment_id)

    assert isinstance(comment, Comment)
    assert comment.object_id == comment_id


def test_collaboration(mock_client):
    # pylint:disable=redefined-outer-name
    collaboration_id = '12345'
    collaboration = mock_client.collaboration(collaboration_id)

    assert isinstance(collaboration, Collaboration)
    assert collaboration.object_id == collaboration_id


def test_legal_hold_policy(mock_client):
    # pylint:disable=redefined-outer-name
    policy_id = '12345'
    policy = mock_client.legal_hold_policy(policy_id)

    assert isinstance(policy, LegalHoldPolicy)
    assert policy.object_id == policy_id


def test_legal_hold_policy_assignment(mock_client):
    # pylint:disable=redefined-outer-name
    assignment_id = '12345'
    assignment = mock_client.legal_hold_policy_assignment(assignment_id)

    assert isinstance(assignment, LegalHoldPolicyAssignment)
    assert assignment.object_id == assignment_id


def test_legal_hold(mock_client):
    # pylint:disable=redefined-outer-name
    hold_id = '12345'
    legal_hold = mock_client.legal_hold(hold_id)

    assert isinstance(legal_hold, LegalHold)
    assert legal_hold.object_id == hold_id


def test_collection(mock_client):
    # pylint:disable=redefined-outer-name
    collection_id = '12345'
    collection = mock_client.collection(collection_id)

    assert isinstance(collection, Collection)
    assert collection.object_id == collection_id


def test_collections(mock_client, mock_box_session):
    # pylint:disable=redefined-outer-name, protected-access
    expected_url = '{0}/collections'.format(API.BASE_API_URL)
    mock_collection = {
        'type': 'collection',
        'id': '12345',
        'created_by': {
            'type': 'user',
            'id': '33333',
        },
    }
    mock_box_session.get.return_value.json.return_value = {
        'total_count': 1,
        'limit': 2,
        'offset': 0,
        'entries': [mock_collection],
    }
    collections = mock_client.collections(limit=2)
    collection = collections.next()
    mock_box_session.get.assert_called_once_with(expected_url, params={'limit': 2, 'offset': 0})
    assert isinstance(collection, Collection)
    assert collection.id == mock_collection['id']
    assert collection.type == mock_collection['type']
    assert collection['created_by']['type'] == 'user'
    assert collection['created_by']['id'] == '33333'


def test_task(mock_client):
    # pylint:disable=redefined-outer-name
    task_id = '12345'
    task = mock_client.task(task_id)

    assert isinstance(task, Task)
    assert task.object_id == task_id


def test_task_assignment(mock_client):
    # pylint:disable=redefined-outer-name
    assignment_id = '12345'
    assignment = mock_client.task_assignment(assignment_id)

    assert isinstance(assignment, TaskAssignment)
    assert assignment.object_id == assignment_id


def test_retention_policy(mock_client):
    # pylint:disable=redefined-outer-name
    policy_id = '12345'
    policy = mock_client.retention_policy(policy_id)

    assert isinstance(policy, RetentionPolicy)
    assert policy.object_id == policy_id


def test_retention_policy_assignment(mock_client):
    # pylint:disable=redefined-outer-name
    assignment_id = '12345'
    assignment = mock_client.retention_policy_assignment(assignment_id)

    assert isinstance(assignment, RetentionPolicyAssignment)
    assert assignment.object_id == assignment_id


def test_file_version_retention(mock_client):
    # pylint:disable=redefined-outer-name
    retention_id = '12345'
    file_version_retention = mock_client.file_version_retention(retention_id)

    assert isinstance(file_version_retention, FileVersionRetention)
    assert file_version_retention.object_id == retention_id


def test_web_link(mock_client):
    # pylint:disable=redefined-outer-name
    web_link_id = '12345'
    web_link = mock_client.web_link(web_link_id)

    assert isinstance(web_link, WebLink)
    assert web_link.object_id == web_link_id


def test_device_pinner(mock_client):
    # pylint:disable=redefined-outer-name
    pin_id = '12345'
    pin = mock_client.device_pinner(pin_id)

    assert isinstance(pin, DevicePinner)
    assert pin.object_id == pin_id
>>>>>>> 4b7a8fee
<|MERGE_RESOLUTION|>--- conflicted
+++ resolved
@@ -1088,9 +1088,8 @@
     pins = mock_client.device_pinners(enterprise_id, direction='asc')
     for pin, expected_id in zip(pins, [device_pin_id_1, device_pin_id_2]):
         assert pin.object_id == expected_id
-<<<<<<< HEAD
-        # pylint:disable=protected-access
-        assert pin._session == mock_box_session
+        assert pin._session == mock_box_session  # pylint:disable=protected-access
+    mock_box_session.get.assert_called_once_with(expected_url, params={'direction': 'asc'})
 
 
 def test_metadata_template_initializer(mock_client, mock_box_session):
@@ -1211,10 +1210,7 @@
     field = fields[0]
     assert isinstance(field, dict)
     assert field['type'] == 'date'
-    assert field['key'] == 'bday'
-=======
-        assert pin._session == mock_box_session  # pylint:disable=protected-access
-    mock_box_session.get.assert_called_once_with(expected_url, params={'direction': 'asc'})
+    assert field['key'] == 'bday'        
 
 
 def test_get_current_enterprise(mock_client, mock_box_session):
@@ -1386,5 +1382,4 @@
     pin = mock_client.device_pinner(pin_id)
 
     assert isinstance(pin, DevicePinner)
-    assert pin.object_id == pin_id
->>>>>>> 4b7a8fee
+    assert pin.object_id == pin_id