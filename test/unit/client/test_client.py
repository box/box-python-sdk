--- conflicted
+++ resolved
@@ -22,25 +22,19 @@
 from boxsdk.network.default_network import DefaultNetworkResponse
 from boxsdk.object.collaboration import Collaboration
 from boxsdk.object.collaboration_whitelist import CollaborationWhitelist
-<<<<<<< HEAD
 from boxsdk.object.email_alias import EmailAlias
-=======
 from boxsdk.object.collection import Collection
 from boxsdk.object.comment import Comment
 from boxsdk.object.device_pinner import DevicePinner
->>>>>>> 1f72879e
 from boxsdk.object.enterprise import Enterprise
 from boxsdk.object.events import Events
 from boxsdk.object.folder import Folder
 from boxsdk.object.file import File
 from boxsdk.object.group import Group
-<<<<<<< HEAD
 from boxsdk.object.invite import Invite
-=======
 from boxsdk.object.storage_policy import StoragePolicy
 from boxsdk.object.storage_policy_assignment import StoragePolicyAssignment
 from boxsdk.object.terms_of_service import TermsOfService
->>>>>>> 1f72879e
 from boxsdk.object.user import User
 from boxsdk.object.upload_session import UploadSession
 from boxsdk.object.trash import Trash
@@ -401,15 +395,12 @@
     (User, 'user'),
     (Group, 'group'),
     (GroupMembership, 'group_membership'),
-<<<<<<< HEAD
     (Webhook, 'webhook')
-=======
     (Enterprise, 'enterprise'),
     (Webhook, 'webhook'),
     (UploadSession, 'upload_session'),
     (StoragePolicy, 'storage_policy'),
     (StoragePolicyAssignment, 'storage_policy_assignment'),
->>>>>>> 1f72879e
 ])
 def test_factory_returns_the_correct_object(mock_client, test_class, factory_method_name):
     """ Tests the various id-only factory methods in the Client class """
@@ -1096,7 +1087,6 @@
     pins = mock_client.device_pinners(enterprise_id, direction='asc')
     for pin, expected_id in zip(pins, [device_pin_id_1, device_pin_id_2]):
         assert pin.object_id == expected_id
-<<<<<<< HEAD
         assert pin._session == mock_box_session  # pylint:disable=protected-access
 
 
@@ -1125,7 +1115,6 @@
     assert enterprise.object_id == enterprise_id
     assert enterprise._session == mock_box_session  # pylint:disable=protected-access
     assert enterprise.name == enterprise_name
-=======
         # pylint:disable=protected-access
         assert pin._session == mock_box_session
     mock_box_session.get.assert_called_once_with(expected_url, params={'direction': 'asc'})
@@ -1272,5 +1261,4 @@
     pin = mock_client.device_pinner(pin_id)
 
     assert isinstance(pin, DevicePinner)
-    assert pin.object_id == pin_id
->>>>>>> 1f72879e
+    assert pin.object_id == pin_id