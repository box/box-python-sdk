# coding: utf-8

from __future__ import unicode_literals
import json

from mock import Mock
import pytest
from six import text_type

# pylint:disable=redefined-builtin
# pylint:disable=import-error
from six.moves import zip
# pylint:enable=redefined-builtin
# pylint:enable=import-error

from boxsdk.auth.oauth2 import OAuth2, TokenScope
from boxsdk.client import Client, DeveloperTokenClient, DevelopmentClient, LoggingClient
from boxsdk.config import API
from boxsdk.network.default_network import DefaultNetworkResponse
from boxsdk.object.collaboration import Collaboration
from boxsdk.object.events import Events
from boxsdk.object.folder import Folder
from boxsdk.object.file import File
from boxsdk.object.group import Group
from boxsdk.object.user import User
from boxsdk.object.group_membership import GroupMembership
<<<<<<< HEAD
from boxsdk.object.retention_policy import RetentionPolicy
=======
from boxsdk.object.legal_hold_policy import LegalHoldPolicy
>>>>>>> 66fb1772
from boxsdk.pagination.marker_based_object_collection import MarkerBasedObjectCollection


@pytest.fixture
def developer_token_input(monkeypatch):
    monkeypatch.setattr('boxsdk.auth.developer_token_auth.input', lambda prompt: 'developer_token')


@pytest.fixture(params=[Client, DeveloperTokenClient, DevelopmentClient, LoggingClient])
def mock_client(mock_box_session, developer_token_input, request):
    # pylint:disable=redefined-outer-name, unused-argument
    mock_oauth = Mock(OAuth2)
    client = request.param(mock_oauth)
    # pylint:disable=protected-access
    client._session = mock_box_session
    return client


@pytest.fixture(scope='module')
def user_id_1():
    return 1


@pytest.fixture(scope='module')
def user_id_2():
    return 1023


@pytest.fixture(scope='module')
def file_id():
    return 100


@pytest.fixture(scope='module')
def folder_id():
    return '1022'


@pytest.fixture(scope='module')
def marker_id():
    return 'marker_1'


@pytest.fixture(scope='module')
def users_response(user_id_1, user_id_2):
    # pylint:disable=redefined-outer-name
    mock_network_response = Mock(DefaultNetworkResponse)
    mock_network_response.json.return_value = {
        'entries': [
            {'type': 'user', 'id': user_id_1},
            {'type': 'user', 'id': user_id_2}
        ],
        'limit': 100,
        'offset': 0,
        'total_count': 2
    }
    return mock_network_response


@pytest.fixture(scope='module')
def user_response(user_id_1):
    # pylint:disable=redefined-outer-name
    mock_network_response = Mock(DefaultNetworkResponse)
    mock_network_response.json.return_value = {'type': 'user', 'id': user_id_1}
    return mock_network_response


@pytest.fixture(scope='module')
def group_id_1():
    return 101


@pytest.fixture(scope='module')
def group_id_2():
    return 202


@pytest.fixture(scope='module')
def groups_response(group_id_1, group_id_2):
    # pylint:disable=redefined-outer-name
    mock_network_response = Mock(DefaultNetworkResponse)
    mock_network_response.json.return_value = {
        'entries': [
            {'type': 'group', 'id': group_id_1, 'name': text_type(group_id_1)},
            {'type': 'group', 'id': group_id_2, 'name': text_type(group_id_2)},
        ],
        'limit': 100,
        'offset': 0,
        'total_count': 2
    }
    return mock_network_response


@pytest.fixture(scope='module')
def legal_hold_policy_id_1():
    return 101


@pytest.fixture(scope='module')
def legal_hold_policy_id_2():
    return 202


@pytest.fixture(scope='module')
def legal_hold_policies_response(legal_hold_policy_id_1, legal_hold_policy_id_2):
    # pylint:disable=redefined-outer-name
    mock_network_response = Mock(DefaultNetworkResponse)
    mock_network_response.json.return_value = {
        'entries': [
            {'type': 'legal_hold_policy', 'id': legal_hold_policy_id_1, 'name': 'Test Policy 1'},
            {'type': 'legal_hold_policy', 'id': legal_hold_policy_id_2, 'name': 'Test Policy 2'},
        ],
        'limit': 5,
    }
    return mock_network_response


@pytest.fixture(scope='module')
def create_policy_response():
    # pylint:disable=redefined-outer-name
    mock_network_response = Mock(DefaultNetworkResponse)
    mock_network_response.json.return_value = {
        'type': 'legal_hold_policy',
        'id': 1234,
        'policy_name': 'Test Policy'
    }
    return mock_network_response


@pytest.fixture(scope='module')
def create_group_response():
    # pylint:disable=redefined-outer-name
    mock_network_response = Mock(DefaultNetworkResponse)
    mock_network_response.json.return_value = {
        'type': 'group',
        'id': 1234,
        'name': 'test_group_name',
    }
    return mock_network_response


@pytest.fixture(scope='module')
def create_user_response():
    # pylint:disable=redefined-outer-name
    mock_network_response = Mock(DefaultNetworkResponse)
    mock_network_response.json.return_value = {
        'type': 'user',
        'id': 1234,
        'name': 'Ned Stark',
    }
    return mock_network_response


@pytest.fixture(scope='module', params=('file', 'folder'))
def shared_item_response(request):
    # pylint:disable=redefined-outer-name
    mock_network_response = Mock(DefaultNetworkResponse)
    mock_network_response.json.return_value = {
        'type': request.param,
        'id': 1234,
        'name': 'shared_item',
    }
    return mock_network_response


@pytest.fixture(scope='module')
def search_response(file_id, folder_id):
    # pylint:disable=redefined-outer-name
    mock_network_response = Mock(DefaultNetworkResponse)
    mock_network_response.json.return_value = {
        'entries': [
            {'type': 'file', 'id': file_id},
            {'type': 'folder', 'id': folder_id}
        ],
        'limit': 100,
        'offset': 0,
        'total_count': 2
    }
    return mock_network_response


@pytest.fixture(scope='module')
def recent_items_response(file_id):
    mock_network_response = Mock(DefaultNetworkResponse)
    mock_network_response.json.return_value = {
        'entries': [
            {'type': 'recent_item', 'item': {'type': 'file', 'id': file_id}}
        ],
        'next_marker': None,
        'limit': 100,
    }
    return mock_network_response


@pytest.fixture(scope='module')
def device_pin_id_1():
    return 101


@pytest.fixture(scope='module')
def device_pin_id_2():
    return 202


@pytest.fixture(scope='module')
def device_pins_response(device_pin_id_1, device_pin_id_2):
    # pylint:disable=redefined-outer-name
    mock_network_response = Mock(DefaultNetworkResponse)
    mock_network_response.json.return_value = {
        'entries': [
            {'type': 'device_pinner', 'id': device_pin_id_1},
            {'type': 'device_pinner', 'id': device_pin_id_2},
        ],
        'limit': 2,
    }
    return mock_network_response


@pytest.mark.parametrize('test_class, factory_method_name', [
    (Folder, 'folder'),
    (File, 'file'),
    (User, 'user'),
    (Group, 'group'),
    (GroupMembership, 'group_membership'),
])
def test_factory_returns_the_correct_object(mock_client, test_class, factory_method_name):
    """ Tests the various id-only factory methods in the Client class """
    # pylint:disable=redefined-outer-name
    fake_id = 'fake_id'

    factory_method = getattr(mock_client, factory_method_name)

    obj = factory_method(fake_id)

    assert isinstance(obj, test_class)
    assert obj.object_id == fake_id


@pytest.fixture(scope='module', params=(None, 'user1'))
def users_filter_term(request):
    return request.param


@pytest.fixture(scope='module', params=(0, 10))
def users_offset(request):
    return request.param


@pytest.fixture(scope='module', params=(0, 10))
def users_limit(request):
    return request.param


def test_users_return_the_correct_user_objects(
        mock_client,
        mock_box_session,
        users_response,
        user_id_1,
        user_id_2,
        users_filter_term,
        users_offset,
        users_limit,
):
    # pylint:disable=redefined-outer-name
    mock_box_session.get.return_value = users_response
    users = mock_client.users(users_limit, users_offset, users_filter_term)
    expected_params = {'offset': users_offset}
    if users_limit is not None:
        expected_params['limit'] = users_limit
    if users_filter_term is not None:
        expected_params['filter_term'] = users_filter_term
    assert users.next().object_id == user_id_1
    assert users.next().object_id == user_id_2
    mock_box_session.get.assert_called_once_with('{0}/users'.format(API.BASE_API_URL), params=expected_params)


def test_search_instantiates_search_and_calls_search(
        mock_client,
        mock_box_session,
        search_response,
        file_id,
        folder_id,
):
    # pylint:disable=redefined-outer-name
    mock_box_session.get.return_value = search_response
    search_term = 'lolcatz'
    search_result = mock_client.search(
        search_term,
        10,
        0,
        ancestor_folders=[Folder(mock_box_session, folder_id)],
        file_extensions=['.jpg'],
    )
    assert search_result.next().object_id == file_id
    assert search_result.next().object_id == folder_id


def test_events_returns_event_object(mock_client):
    # pylint:disable=redefined-outer-name
    assert isinstance(mock_client.events(), Events)


def test_groups_return_the_correct_group_objects(
        mock_client,
        mock_box_session,
        groups_response,
        group_id_1,
        group_id_2,
):
    # pylint:disable=redefined-outer-name
    mock_box_session.get.return_value = groups_response
    groups = mock_client.groups()
    for group, expected_id in zip(groups, [group_id_1, group_id_2]):
        assert group.object_id == expected_id
        assert group.name == str(expected_id)
        # pylint:disable=protected-access
        assert group._session == mock_box_session


def test_create_group_returns_the_correct_group_object(mock_client, mock_box_session, create_group_response):
    # pylint:disable=redefined-outer-name
    test_group_name = 'test_group_name'
    value = json.dumps({'name': test_group_name})
    mock_box_session.post.return_value = create_group_response
    new_group = mock_client.create_group(name=test_group_name)

    assert len(mock_box_session.post.call_args_list) == 1

    assert mock_box_session.post.call_args[0] == ("{0}/groups".format(API.BASE_API_URL),)
    assert mock_box_session.post.call_args[1] == {'data': value}
    assert isinstance(new_group, Group)
    assert new_group.object_id == 1234
    assert new_group.name == test_group_name


def test_create_legal_hold_policy_returns_the_correct_policy_object(mock_client, mock_box_session, create_policy_response):
    # pylint:disable=redefined-outer-name
    test_policy_name = 'Test Policy'
    expected_body = {
        'policy_name': test_policy_name
    }
    value = json.dumps(expected_body)
    mock_box_session.post.return_value = create_policy_response
    new_policy = mock_client.create_legal_hold_policy(test_policy_name)
    assert len(mock_box_session.post.call_args_list) == 1
    assert mock_box_session.post.call_args[0] == ("{0}/legal_hold_policies".format(API.BASE_API_URL),)
    assert mock_box_session.post.call_args[1] == {'data': value}
    assert isinstance(new_policy, LegalHoldPolicy)
    assert new_policy.policy_name == test_policy_name


def test_legal_hold_policies_return_the_correct_policy_objects(
        mock_client,
        mock_box_session,
        legal_hold_policies_response,
        legal_hold_policy_id_1,
        legal_hold_policy_id_2,
):
    # pylint:disable=redefined-outer-name
    mock_box_session.get.return_value = legal_hold_policies_response
    policies = mock_client.get_legal_hold_policies()
    for policy, expected_id in zip(policies, [legal_hold_policy_id_1, legal_hold_policy_id_2]):
        assert policy.object_id == expected_id
        # pylint:disable=protected-access
        assert policy._session == mock_box_session


def test_get_recent_items_returns_the_correct_items(mock_client, mock_box_session, recent_items_response, file_id):
    mock_box_session.get.return_value = recent_items_response
    recent_items = mock_client.get_recent_items()
    assert isinstance(recent_items, MarkerBasedObjectCollection)
    recent_item = recent_items.next()
    assert recent_item.item.object_id == file_id
    next_pointer = recent_items.next_pointer()
    assert next_pointer is None


def test_get_recent_items_sends_get_with_correct_params(mock_client, mock_box_session, recent_items_response, marker_id):
    limit = 50
    marker = marker_id
    fields = ['modified_at', 'name']
    expected_params = {
        'limit': limit,
        'marker': marker_id,
        'fields': ','.join(fields),
    }
    mock_box_session.get.return_value = recent_items_response
    object_collection = mock_client.get_recent_items(limit=limit, marker=marker, fields=fields)
    object_collection.next()
    mock_box_session.get.assert_called_once_with('{0}/recent_items'.format(API.BASE_API_URL), params=expected_params)


@pytest.mark.parametrize('password', (None, 'p4ssw0rd'))
def test_get_shared_item_returns_the_correct_item(mock_client, mock_box_session, shared_item_response, password):
    # pylint:disable=redefined-outer-name
    shared_link = 'https://cloud.box.com/s/661wcw2iz6q5r7v5xxkm'
    mock_box_session.request.return_value = shared_item_response
    item = mock_client.get_shared_item(shared_link, password)
    assert item.type == shared_item_response.json()['type']
    mock_box_session.request.assert_called_once_with(
        'GET',
        '{0}/shared_items'.format(API.BASE_API_URL),
        headers={
            'BoxApi': 'shared_link={0}{1}'.format(
                shared_link, '&shared_link_password={0}'.format(password) if password is not None else ''
            ),
        },
    )


@pytest.mark.parametrize('test_method', [
    'get',
    'post',
    'put',
    'delete',
    'options',
])
def test_make_request_passes_request_on_to_session(mock_client, mock_box_session, test_method):
    # pylint:disable=redefined-outer-name
    mock_client.make_request(test_method, 'url')
    assert mock_box_session.request.call_args[0] == (test_method, 'url')


def test_create_app_user_returns_the_correct_user_object(mock_client, mock_box_session, create_user_response):
    # pylint:disable=redefined-outer-name
    test_user_name = 'Ned Stark'
    value = json.dumps({'name': test_user_name, 'is_platform_access_only': True})
    mock_box_session.post.return_value = create_user_response
    new_user = mock_client.create_user(name=test_user_name)

    assert len(mock_box_session.post.call_args_list) == 1

    assert mock_box_session.post.call_args[0] == ("{0}/users".format(API.BASE_API_URL),)
    assert mock_box_session.post.call_args[1] == {'data': value}
    assert isinstance(new_user, User)
    assert new_user.object_id == 1234
    assert new_user.name == test_user_name


def test_create_enterprise_user_returns_the_correct_user_object(mock_client, mock_box_session, create_user_response):
    # pylint:disable=redefined-outer-name
    test_user_name = 'Ned Stark'
    test_user_login = 'eddard@box.com'
    value = json.dumps({'name': test_user_name, 'login': test_user_login})
    mock_box_session.post.return_value = create_user_response
    new_user = mock_client.create_user(name=test_user_name, login=test_user_login)

    assert len(mock_box_session.post.call_args_list) == 1

    assert mock_box_session.post.call_args[0] == ("{0}/users".format(API.BASE_API_URL),)
    assert mock_box_session.post.call_args[1] == {'data': value}
    assert isinstance(new_user, User)
    assert new_user.object_id == 1234
    assert new_user.name == test_user_name


<<<<<<< HEAD
def test_create_retention_policy(mock_client, mock_box_session):
    policy_name = 'Test Retention Policy'
    policy_type = 'finite'
    disposition_action = 'remove_retention'
    expected_url = "{0}/retention_policies".format(API.BASE_API_URL)
    expected_data = {
        'policy_name': policy_name,
        'policy_type': policy_type,
        'retention_length': 5,
        'disposition_action': disposition_action,
    }
    mock_policy = {
        'type': 'retention_policy',
        'id': '1234',
        'policy_name': policy_name,
    }
    mock_box_session.post.return_value.json.return_value = mock_policy
    policy = mock_client.create_retention_policy(policy_name, disposition_action, retention_length=5)
    mock_box_session.post.assert_called_once_with(expected_url, data=json.dumps(expected_data))
    assert policy.object_id == mock_policy['id']
    assert policy.object_type == mock_policy['type']
    assert policy.policy_name == policy_name
    assert isinstance(policy, RetentionPolicy)


def test_create_infinte_retention_policy(mock_client, mock_box_session):
    policy_name = 'Test Retention Policy'
    policy_type = 'indefinite'
    disposition_action = 'remove_retention'
    expected_url = "{0}/retention_policies".format(API.BASE_API_URL)
    expected_data = {
        'policy_name': policy_name,
        'policy_type': policy_type,
        'disposition_action': disposition_action,
    }
    mock_policy = {
        'type': 'retention_policy',
        'id': '1234',
        'policy_name': policy_name,
    }
    mock_box_session.post.return_value.json.return_value = mock_policy
    policy = mock_client.create_retention_policy(policy_name, disposition_action)
    mock_box_session.post.assert_called_once_with(expected_url, data=json.dumps(expected_data))
    assert policy.object_id == mock_policy['id']
    assert policy.object_type == mock_policy['type']
    assert policy.policy_name == policy_name
    assert isinstance(policy, RetentionPolicy)


def test_get_retention_policies(mock_client, mock_box_session):
    expected_url = "{0}/retention_policies".format(API.BASE_API_URL)
    mock_policy = {
        'type': 'retention_policy',
        'id': '12345',
        'name': 'Test Retention Policy',
    }
    mock_box_session.get.return_value.json.return_value = {
        'limit': 100,
        'entries': [mock_policy],
        'next_marker': 'testMarker',
    }
    policies = mock_client.retention_policies()
    policy = policies.next()
    mock_box_session.get.assert_called_once_with(expected_url, params={})
    assert isinstance(policy, RetentionPolicy)
    assert policy.id == mock_policy['id']
    assert policy.name == mock_policy['name']
=======
def test_get_pending_collaborations(mock_client, mock_box_session):
    # pylint:disable=redefined-outer-name, protected-access
    expected_url = '{0}/collaborations'.format(API.BASE_API_URL)
    mock_collaboration = {
        'type': 'collaboration',
        'id': '12345',
        'created_by': {
            'type': 'user',
            'id': '33333',
        },
    }
    mock_box_session.get.return_value.json.return_value = {
        'total_count': 1,
        'limit': 2,
        'offset': 0,
        'entries': [mock_collaboration],
    }
    pending_collaborations = mock_client.get_pending_collaborations(limit=2)
    pending_collaboration = pending_collaborations.next()
    mock_box_session.get.assert_called_once_with(expected_url, params={'limit': 2, 'status': 'pending', 'offset': None})
    assert isinstance(pending_collaboration, Collaboration)
    assert pending_collaboration.id == mock_collaboration['id']
    assert pending_collaboration.type == mock_collaboration['type']
    assert pending_collaboration['created_by']['type'] == 'user'
    assert pending_collaboration['created_by']['id'] == '33333'
>>>>>>> 66fb1772


@pytest.fixture
def check_downscope_token_request(
        mock_client,
        mock_box_session,
        mock_object_id,
        make_mock_box_request,
):
    def do_check(item_class, scopes, additional_data, expected_data):
        dummy_downscoped_token = 'dummy_downscoped_token'
        dummy_expires_in = 1234
        mock_box_response, _ = make_mock_box_request(
            response={'access_token': dummy_downscoped_token, 'expires_in': dummy_expires_in},
        )
        mock_box_session.post.return_value = mock_box_response

        item = item_class(mock_box_session, mock_object_id) if item_class else None

        if additional_data:
            downscoped_token_response = mock_client.downscope_token(scopes, item, additional_data)
        else:
            downscoped_token_response = mock_client.downscope_token(scopes, item)

        assert downscoped_token_response.access_token == dummy_downscoped_token
        assert downscoped_token_response.expires_in == dummy_expires_in

        if item:
            expected_data['resource'] = item.get_url()
        mock_box_session.post.assert_called_once_with(
            '{0}/token'.format(API.OAUTH2_API_URL),
            data=expected_data,
        )

    return do_check


@pytest.mark.parametrize(
    'item_class,scopes,expected_scopes',
    [
        (File, [TokenScope.ITEM_READWRITE], 'item_readwrite'),
        (Folder, [TokenScope.ITEM_PREVIEW, TokenScope.ITEM_SHARE], 'item_preview item_share'),
        (File, [TokenScope.ITEM_READ, TokenScope.ITEM_SHARE, TokenScope.ITEM_DELETE], 'item_read item_share item_delete'),
        (None, [TokenScope.ITEM_DOWNLOAD], 'item_download'),
    ],
)
def test_downscope_token_sends_downscope_request(
        mock_client,
        check_downscope_token_request,
        item_class,
        scopes,
        expected_scopes,
):
    expected_data = {
        'subject_token': mock_client.auth.access_token,
        'subject_token_type': 'urn:ietf:params:oauth:token-type:access_token',
        'scope': expected_scopes,
        'grant_type': 'urn:ietf:params:oauth:grant-type:token-exchange',
    }
    check_downscope_token_request(item_class, scopes, {}, expected_data)


def test_downscope_token_sends_downscope_request_with_additional_data(
        mock_client,
        check_downscope_token_request,
):
    additional_data = {'grant_type': 'new_grant_type', 'extra_data_key': 'extra_data_value'}
    expected_data = {
        'subject_token': mock_client.auth.access_token,
        'subject_token_type': 'urn:ietf:params:oauth:token-type:access_token',
        'scope': 'item_readwrite',
        'grant_type': 'new_grant_type',
        'extra_data_key': 'extra_data_value',
    }
    check_downscope_token_request(File, [TokenScope.ITEM_READWRITE], additional_data, expected_data)


def test_device_pins_for_enterprise(mock_client, mock_box_session, device_pins_response, device_pin_id_1, device_pin_id_2):
    # pylint:disable=redefined-outer-name
    mock_box_session.get.return_value = device_pins_response
    pins = mock_client.device_pinners('1234')
    for pin, expected_id in zip(pins, [device_pin_id_1, device_pin_id_2]):
        assert pin.object_id == expected_id
        # pylint:disable=protected-access
        assert pin._session == mock_box_session<|MERGE_RESOLUTION|>--- conflicted
+++ resolved
@@ -24,11 +24,8 @@
 from boxsdk.object.group import Group
 from boxsdk.object.user import User
 from boxsdk.object.group_membership import GroupMembership
-<<<<<<< HEAD
 from boxsdk.object.retention_policy import RetentionPolicy
-=======
 from boxsdk.object.legal_hold_policy import LegalHoldPolicy
->>>>>>> 66fb1772
 from boxsdk.pagination.marker_based_object_collection import MarkerBasedObjectCollection
 
 
@@ -485,7 +482,7 @@
     assert new_user.name == test_user_name
 
 
-<<<<<<< HEAD
+
 def test_create_retention_policy(mock_client, mock_box_session):
     policy_name = 'Test Retention Policy'
     policy_type = 'finite'
@@ -553,7 +550,8 @@
     assert isinstance(policy, RetentionPolicy)
     assert policy.id == mock_policy['id']
     assert policy.name == mock_policy['name']
-=======
+
+
 def test_get_pending_collaborations(mock_client, mock_box_session):
     # pylint:disable=redefined-outer-name, protected-access
     expected_url = '{0}/collaborations'.format(API.BASE_API_URL)
@@ -579,7 +577,6 @@
     assert pending_collaboration.type == mock_collaboration['type']
     assert pending_collaboration['created_by']['type'] == 'user'
     assert pending_collaboration['created_by']['id'] == '33333'
->>>>>>> 66fb1772
 
 
 @pytest.fixture
