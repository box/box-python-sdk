# coding: utf-8

from __future__ import unicode_literals
import json

from mock import Mock
import pytest
from six import text_type

# pylint:disable=redefined-builtin
# pylint:disable=import-error
# pylint: disable=too-many-lines
from six.moves import zip
# pylint:enable=redefined-builtin
# pylint:enable=import-error


from boxsdk.auth.oauth2 import OAuth2, TokenScope
from boxsdk.client import Client, DeveloperTokenClient, DevelopmentClient, LoggingClient
from boxsdk.config import API
from boxsdk.network.default_network import DefaultNetworkResponse
from boxsdk.object.collaboration import Collaboration
from boxsdk.object.collaboration_whitelist import CollaborationWhitelist
from boxsdk.object.enterprise import Enterprise
from boxsdk.object.events import Events
from boxsdk.object.folder import Folder
from boxsdk.object.file import File
from boxsdk.object.group import Group
<<<<<<< HEAD
from boxsdk.object.storage_policy import StoragePolicy
from boxsdk.object.storage_policy_assignment import StoragePolicyAssignment
=======
from boxsdk.object.terms_of_service import TermsOfService
>>>>>>> 2457fc6b
from boxsdk.object.user import User
from boxsdk.object.trash import Trash
from boxsdk.object.group_membership import GroupMembership
from boxsdk.object.retention_policy import RetentionPolicy
from boxsdk.object.file_version_retention import FileVersionRetention
from boxsdk.object.legal_hold_policy import LegalHoldPolicy
from boxsdk.object.webhook import Webhook
from boxsdk.pagination.marker_based_object_collection import MarkerBasedObjectCollection


@pytest.fixture
def developer_token_input(monkeypatch):
    monkeypatch.setattr('boxsdk.auth.developer_token_auth.input', lambda prompt: 'developer_token')


@pytest.fixture(params=[Client, DeveloperTokenClient, DevelopmentClient, LoggingClient])
def mock_client(mock_box_session, developer_token_input, request):
    # pylint:disable=redefined-outer-name, unused-argument
    mock_oauth = Mock(OAuth2)
    client = request.param(mock_oauth)
    # pylint:disable=protected-access
    client._session = mock_box_session
    return client


@pytest.fixture(scope='module')
def user_id_1():
    return 1


@pytest.fixture(scope='module')
def user_id_2():
    return 1023


@pytest.fixture(scope='module')
def file_id():
    return 100


@pytest.fixture(scope='module')
def folder_id():
    return '1022'


@pytest.fixture()
def test_folder(mock_box_session, mock_object_id):
    return Folder(mock_box_session, mock_object_id)


@pytest.fixture()
def test_webhook(mock_box_session, mock_object_id):
    return Webhook(mock_box_session, mock_object_id)


@pytest.fixture(scope='function')
def mock_file_response(mock_object_id, make_mock_box_request):
    # pylint:disable=redefined-outer-name
    mock_box_response, _ = make_mock_box_request(
        response={'type': 'file', 'id': mock_object_id},
    )
    return mock_box_response


@pytest.fixture(scope='function')
def mock_folder_response(mock_object_id, make_mock_box_request):
    # pylint:disable=redefined-outer-name
    mock_box_response, _ = make_mock_box_request(
        response={'type': 'folder', 'id': mock_object_id},
    )
    return mock_box_response


@pytest.fixture(scope='module')
def marker_id():
    return 'marker_1'


@pytest.fixture(scope='module')
def users_response(user_id_1, user_id_2):
    # pylint:disable=redefined-outer-name
    mock_network_response = Mock(DefaultNetworkResponse)
    mock_network_response.json.return_value = {
        'entries': [
            {'type': 'user', 'id': user_id_1},
            {'type': 'user', 'id': user_id_2}
        ],
        'limit': 100,
        'offset': 0,
        'total_count': 2
    }
    return mock_network_response


@pytest.fixture(scope='module')
def user_response(user_id_1):
    # pylint:disable=redefined-outer-name
    mock_network_response = Mock(DefaultNetworkResponse)
    mock_network_response.json.return_value = {'type': 'user', 'id': user_id_1}
    return mock_network_response


@pytest.fixture(scope='module')
def group_id_1():
    return 101


@pytest.fixture(scope='module')
def group_id_2():
    return 202


@pytest.fixture()
def mock_user(mock_box_session):
    user = User(mock_box_session, '12345')
    return user


@pytest.fixture()
def mock_user_list(mock_box_session):
    user_list = []
    first_user = User(mock_box_session, '33333')
    second_user = User(mock_box_session, '44444')
    user_list = [first_user, second_user]
    return user_list


@pytest.fixture()
def mock_file(mock_box_session):
    test_file = File(mock_box_session, '11111')
    return test_file


@pytest.fixture()
def mock_retention_policy(mock_box_session):
    retention_policy = RetentionPolicy(mock_box_session, '22222')
    return retention_policy


@pytest.fixture(scope='module')
def groups_response(group_id_1, group_id_2):
    # pylint:disable=redefined-outer-name
    mock_network_response = Mock(DefaultNetworkResponse)
    mock_network_response.json.return_value = {
        'entries': [
            {'type': 'group', 'id': group_id_1, 'name': text_type(group_id_1)},
            {'type': 'group', 'id': group_id_2, 'name': text_type(group_id_2)},
        ],
        'limit': 100,
        'offset': 0,
        'total_count': 2
    }
    return mock_network_response


@pytest.fixture(scope='module')
def legal_hold_policy_id_1():
    return 101


@pytest.fixture(scope='module')
def legal_hold_policy_id_2():
    return 202


@pytest.fixture(scope='module')
def legal_hold_policies_response(legal_hold_policy_id_1, legal_hold_policy_id_2):
    # pylint:disable=redefined-outer-name
    mock_network_response = Mock(DefaultNetworkResponse)
    mock_network_response.json.return_value = {
        'entries': [
            {'type': 'legal_hold_policy', 'id': legal_hold_policy_id_1, 'name': 'Test Policy 1'},
            {'type': 'legal_hold_policy', 'id': legal_hold_policy_id_2, 'name': 'Test Policy 2'},
        ],
        'limit': 5,
    }
    return mock_network_response


@pytest.fixture(scope='module')
def create_policy_response():
    # pylint:disable=redefined-outer-name
    mock_network_response = Mock(DefaultNetworkResponse)
    mock_network_response.json.return_value = {
        'type': 'legal_hold_policy',
        'id': 1234,
        'policy_name': 'Test Policy'
    }
    return mock_network_response


@pytest.fixture(scope='module')
def create_group_response():
    # pylint:disable=redefined-outer-name
    mock_network_response = Mock(DefaultNetworkResponse)
    mock_network_response.json.return_value = {
        'type': 'group',
        'id': 1234,
        'name': 'test_group_name',
    }
    return mock_network_response


@pytest.fixture(scope='module')
def tos_id_1():
    return 101


@pytest.fixture(scope='module')
def tos_id_2():
    return 202


@pytest.fixture(scope='module')
def terms_of_services_response(tos_id_1, tos_id_2):
    # pylint:disable=redefined-outer-name
    mock_network_response = Mock(DefaultNetworkResponse)
    mock_network_response.json.return_value = {
        'entries': [
            {'type': 'terms_of_service', 'id': tos_id_1},
            {'type': 'terms_of_service', 'id': tos_id_2},
        ],
        'total_count': 2,
    }
    return mock_network_response


@pytest.fixture(scope='module')
def create_user_response():
    # pylint:disable=redefined-outer-name
    mock_network_response = Mock(DefaultNetworkResponse)
    mock_network_response.json.return_value = {
        'type': 'user',
        'id': 1234,
        'name': 'Ned Stark',
    }
    return mock_network_response


@pytest.fixture(params=('file', 'folder'))
def test_item_and_response(mock_file, test_folder, mock_file_response, mock_folder_response, request):
    if request.param == 'file':
        return mock_file, mock_file_response
    return test_folder, mock_folder_response


@pytest.fixture()
def create_webhook_response(test_item_and_response, test_webhook):
    # pylint:disable=redefined-outer-name
    test_item, _ = test_item_and_response
    mock_network_response = Mock(DefaultNetworkResponse)
    mock_network_response.json.return_value = {
        'type': test_webhook.object_type,
        'id': test_webhook.object_id,
        'target': {
            'type': test_item.object_type,
            'id': test_item.object_id,
        },
        'created_at': '2016-05-09T17:41:27-07:00',
        'address': 'https://test.com',
        'triggers': [
            'FILE.UPLOADED',
            'FOLDER.CREATED',
        ],
    }
    return mock_network_response


@pytest.fixture(scope='module', params=('file', 'folder'))
def shared_item_response(request):
    # pylint:disable=redefined-outer-name
    mock_network_response = Mock(DefaultNetworkResponse)
    mock_network_response.json.return_value = {
        'type': request.param,
        'id': 1234,
        'name': 'shared_item',
    }
    return mock_network_response


@pytest.fixture(scope='module')
def search_response(file_id, folder_id):
    # pylint:disable=redefined-outer-name
    mock_network_response = Mock(DefaultNetworkResponse)
    mock_network_response.json.return_value = {
        'entries': [
            {'type': 'file', 'id': file_id},
            {'type': 'folder', 'id': folder_id}
        ],
        'limit': 100,
        'offset': 0,
        'total_count': 2
    }
    return mock_network_response


@pytest.fixture(scope='module')
def recent_items_response(file_id):
    mock_network_response = Mock(DefaultNetworkResponse)
    mock_network_response.json.return_value = {
        'entries': [
            {'type': 'recent_item', 'item': {'type': 'file', 'id': file_id}}
        ],
        'next_marker': None,
        'limit': 100,
    }
    return mock_network_response


@pytest.fixture(scope='module')
def device_pin_id_1():
    return 101


@pytest.fixture(scope='module')
def device_pin_id_2():
    return 202


@pytest.fixture(scope='module')
def device_pins_response(device_pin_id_1, device_pin_id_2):
    # pylint:disable=redefined-outer-name
    mock_network_response = Mock(DefaultNetworkResponse)
    mock_network_response.json.return_value = {
        'entries': [
            {'type': 'device_pinner', 'id': device_pin_id_1},
            {'type': 'device_pinner', 'id': device_pin_id_2},
        ],
        'limit': 2,
    }
    return mock_network_response


@pytest.mark.parametrize('test_class, factory_method_name', [
    (Folder, 'folder'),
    (File, 'file'),
    (User, 'user'),
    (Group, 'group'),
    (GroupMembership, 'group_membership'),
    (Enterprise, 'enterprise'),
    (Webhook, 'webhook'),
    (StoragePolicy, 'storage_policy'),
    (StoragePolicyAssignment, 'storage_policy_assignment'),
])
def test_factory_returns_the_correct_object(mock_client, test_class, factory_method_name):
    """ Tests the various id-only factory methods in the Client class """
    # pylint:disable=redefined-outer-name
    fake_id = 'fake_id'

    factory_method = getattr(mock_client, factory_method_name)

    obj = factory_method(fake_id)

    assert isinstance(obj, test_class)
    assert obj.object_id == fake_id


def test_root_folder(mock_client):
    folder = mock_client.root_folder()
    assert isinstance(folder, Folder)
    assert folder.object_id == '0'


@pytest.fixture(scope='module', params=(None, 'user1'))
def users_filter_term(request):
    return request.param


@pytest.fixture(scope='module', params=(0, 10))
def users_offset(request):
    return request.param


@pytest.fixture(scope='module', params=(0, 10))
def users_limit(request):
    return request.param


def test_users_return_the_correct_user_objects(
        mock_client,
        mock_box_session,
        users_response,
        user_id_1,
        user_id_2,
        users_filter_term,
        users_offset,
        users_limit,
):
    # pylint:disable=redefined-outer-name
    mock_box_session.get.return_value = users_response
    users = mock_client.users(users_limit, users_offset, users_filter_term)
    expected_params = {'offset': users_offset}
    if users_limit is not None:
        expected_params['limit'] = users_limit
    if users_filter_term is not None:
        expected_params['filter_term'] = users_filter_term
    assert users.next().object_id == user_id_1
    assert users.next().object_id == user_id_2
    mock_box_session.get.assert_called_once_with('{0}/users'.format(API.BASE_API_URL), params=expected_params)


def test_search_instantiates_search_and_calls_search(
        mock_client,
        mock_box_session,
        search_response,
        file_id,
        folder_id,
):
    # pylint:disable=redefined-outer-name
    mock_box_session.get.return_value = search_response
    search_term = 'lolcatz'
    search_result = mock_client.search(
        search_term,
        10,
        0,
        ancestor_folders=[Folder(mock_box_session, folder_id)],
        file_extensions=['.jpg'],
    )
    assert search_result.next().object_id == file_id
    assert search_result.next().object_id == folder_id


def test_events_returns_event_object(mock_client):
    # pylint:disable=redefined-outer-name
    assert isinstance(mock_client.events(), Events)


def test_collaboration_whitelist_initializer(mock_client):
    collaboration_whitelist = mock_client.collaboration_whitelist()
    assert isinstance(collaboration_whitelist, CollaborationWhitelist)


def test_get_groups_return_the_correct_group_objects(
        mock_client,
        mock_box_session,
        groups_response,
        group_id_1,
        group_id_2,
):
    # pylint:disable=redefined-outer-name
    expected_url = '{0}/groups'.format(API.BASE_API_URL)
    mock_box_session.get.return_value = groups_response
    groups = mock_client.get_groups()
    for group, expected_id in zip(groups, [group_id_1, group_id_2]):
        assert group.object_id == expected_id
        assert group.name == str(expected_id)
        # pylint:disable=protected-access
        assert group._session == mock_box_session
    mock_box_session.get.assert_called_once_with(expected_url, params={'offset': None})


def test_create_group_returns_the_correct_group_object(mock_client, mock_box_session, create_group_response):
    # pylint:disable=redefined-outer-name
    expected_url = "{0}/groups".format(API.BASE_API_URL)
    test_group_name = 'test_group_name'
    value = json.dumps({
        'name': test_group_name,
        'provenance': 'Example',
        'external_sync_identifier': 'Example-User',
        'description': 'Description of group',
        'invitability_level': 'admins_and_members',
        'member_viewability_level': 'admins_only',
    })
    mock_box_session.post.return_value = create_group_response
    new_group = mock_client.create_group(
        name=test_group_name,
        provenance='Example',
        external_sync_identifier='Example-User',
        description='Description of group',
        invitability_level='admins_and_members',
        member_viewability_level='admins_only',
    )

    assert len(mock_box_session.post.call_args_list) == 1

    mock_box_session.post.assert_called_once_with(expected_url, data=value, params={})
    assert isinstance(new_group, Group)
    assert new_group.object_id == 1234
    assert new_group.name == test_group_name


def test_create_legal_hold_policy_returns_the_correct_policy_object(mock_client, mock_box_session, create_policy_response):
    # pylint:disable=redefined-outer-name
    test_policy_name = 'Test Policy'
    expected_body = {
        'policy_name': test_policy_name
    }
    value = json.dumps(expected_body)
    mock_box_session.post.return_value = create_policy_response
    new_policy = mock_client.create_legal_hold_policy(test_policy_name)
    assert len(mock_box_session.post.call_args_list) == 1
    assert mock_box_session.post.call_args[0] == ("{0}/legal_hold_policies".format(API.BASE_API_URL),)
    assert mock_box_session.post.call_args[1] == {'data': value}
    assert isinstance(new_policy, LegalHoldPolicy)
    assert new_policy.policy_name == test_policy_name


def test_legal_hold_policies_return_the_correct_policy_objects(
        mock_client,
        mock_box_session,
        legal_hold_policies_response,
        legal_hold_policy_id_1,
        legal_hold_policy_id_2,
):
    # pylint:disable=redefined-outer-name
    mock_box_session.get.return_value = legal_hold_policies_response
    policies = mock_client.get_legal_hold_policies()
    for policy, expected_id in zip(policies, [legal_hold_policy_id_1, legal_hold_policy_id_2]):
        assert policy.object_id == expected_id
        # pylint:disable=protected-access
        assert policy._session == mock_box_session


def test_trash_initializer(mock_client):
    trash = mock_client.trash()
    assert isinstance(trash, Trash)


def test_get_recent_items_returns_the_correct_items(mock_client, mock_box_session, recent_items_response, file_id):
    mock_box_session.get.return_value = recent_items_response
    recent_items = mock_client.get_recent_items()
    assert isinstance(recent_items, MarkerBasedObjectCollection)
    recent_item = recent_items.next()
    assert recent_item.item.object_id == file_id
    next_pointer = recent_items.next_pointer()
    assert next_pointer is None


def test_get_recent_items_sends_get_with_correct_params(mock_client, mock_box_session, recent_items_response, marker_id):
    limit = 50
    marker = marker_id
    fields = ['modified_at', 'name']
    expected_params = {
        'limit': limit,
        'marker': marker_id,
        'fields': ','.join(fields),
    }
    mock_box_session.get.return_value = recent_items_response
    object_collection = mock_client.get_recent_items(limit=limit, marker=marker, fields=fields)
    object_collection.next()
    mock_box_session.get.assert_called_once_with('{0}/recent_items'.format(API.BASE_API_URL), params=expected_params)


@pytest.mark.parametrize('password', (None, 'p4ssw0rd'))
def test_get_shared_item_returns_the_correct_item(mock_client, mock_box_session, shared_item_response, password):
    # pylint:disable=redefined-outer-name
    shared_link = 'https://cloud.box.com/s/661wcw2iz6q5r7v5xxkm'
    mock_box_session.request.return_value = shared_item_response
    item = mock_client.get_shared_item(shared_link, password)
    assert item.type == shared_item_response.json()['type']
    mock_box_session.request.assert_called_once_with(
        'GET',
        '{0}/shared_items'.format(API.BASE_API_URL),
        headers={
            'BoxApi': 'shared_link={0}{1}'.format(
                shared_link, '&shared_link_password={0}'.format(password) if password is not None else ''
            ),
        },
    )


@pytest.mark.parametrize('test_method', [
    'get',
    'post',
    'put',
    'delete',
    'options',
])
def test_make_request_passes_request_on_to_session(mock_client, mock_box_session, test_method):
    # pylint:disable=redefined-outer-name
    mock_client.make_request(test_method, 'url')
    assert mock_box_session.request.call_args[0] == (test_method, 'url')


def test_create_app_user_returns_the_correct_user_object(mock_client, mock_box_session, create_user_response):
    # pylint:disable=redefined-outer-name
    test_user_name = 'Ned Stark'
    value = json.dumps({'name': test_user_name, 'is_platform_access_only': True})
    mock_box_session.post.return_value = create_user_response
    new_user = mock_client.create_user(name=test_user_name)

    assert len(mock_box_session.post.call_args_list) == 1

    assert mock_box_session.post.call_args[0] == ("{0}/users".format(API.BASE_API_URL),)
    assert mock_box_session.post.call_args[1] == {'data': value}
    assert isinstance(new_user, User)
    assert new_user.object_id == 1234
    assert new_user.name == test_user_name


def test_create_enterprise_user_returns_the_correct_user_object(mock_client, mock_box_session, create_user_response):
    # pylint:disable=redefined-outer-name
    test_user_name = 'Ned Stark'
    test_user_login = 'eddard@box.com'
    value = json.dumps({'name': test_user_name, 'login': test_user_login})
    mock_box_session.post.return_value = create_user_response
    new_user = mock_client.create_user(name=test_user_name, login=test_user_login)

    assert len(mock_box_session.post.call_args_list) == 1

    assert mock_box_session.post.call_args[0] == ("{0}/users".format(API.BASE_API_URL),)
    assert mock_box_session.post.call_args[1] == {'data': value}
    assert isinstance(new_user, User)
    assert new_user.object_id == 1234
    assert new_user.name == test_user_name


<<<<<<< HEAD
def test_get_storage_policies(mock_client, mock_box_session):
    expected_url = mock_box_session.get_url('storage_policies')
    mock_policy = {
        'type': 'storage_policy',
        'id': '12345',
        'name': 'Test Storage Policy'
    }
    mock_box_session.get.return_value.json.return_value = {
        'limit': 100,
        'entries': [mock_policy]
    }
    policies = mock_client.get_storage_policies()
    policy = policies.next()
    mock_box_session.get.assert_called_once_with(expected_url, params={})
    assert isinstance(policy, StoragePolicy)
    assert policy.type == 'storage_policy'
    assert policy.id == '12345'
    assert policy.name == 'Test Storage Policy'
=======
def test_create_terms_of_service(mock_client, mock_box_session):
    # pylint:disable=redefined-outer-name
    expected_url = "{0}/terms_of_services".format(API.BASE_API_URL)
    test_text = 'This is a test text'
    test_tos_type = 'external'
    test_status = 'enabled'
    value = json.dumps({
        'status': 'enabled',
        'tos_type': 'external',
        'text': 'This is a test text',
    })
    mock_box_session.post.return_value.json.return_value = {
        'type': 'terms_of_service',
        'id': '12345',
        'status': test_status,
        'tos_type': test_tos_type,
        'text': test_text,
    }
    new_terms_of_service = mock_client.create_terms_of_service('enabled', 'external', 'This is a test text')
    mock_box_session.post.assert_called_once_with(expected_url, data=value)
    assert isinstance(new_terms_of_service, TermsOfService)
    assert new_terms_of_service.type == 'terms_of_service'
    assert new_terms_of_service.id == '12345'
    assert new_terms_of_service.status == test_status
    assert new_terms_of_service.tos_type == test_tos_type
    assert new_terms_of_service.text == test_text


def test_get_all_terms_of_services(mock_client, mock_box_session):
    expected_url = "{0}/terms_of_services".format(API.BASE_API_URL)
    tos_body = {
        'type': 'terms_of_service',
        'id': '12345',
        'status': 'enabled',
        'tos_type': 'external',
    }
    mock_box_session.get.return_value.json.return_value = {
        'total_count': 1,
        'entries': [tos_body],
    }
    services = mock_client.get_terms_of_services(tos_type='external')
    service = services.next()
    mock_box_session.get.assert_called_once_with(expected_url, params={'tos_type': 'external'})
    assert isinstance(service, TermsOfService)
    assert service.type == 'terms_of_service'
    assert service.id == '12345'
    assert service.status == 'enabled'
    assert service.tos_type == 'external'
>>>>>>> 2457fc6b


def test_create_webhook_returns_the_correct_policy_object(
        test_item_and_response,
        test_webhook,
        mock_client,
        mock_box_session,
        create_webhook_response,
):
    # pylint:disable=redefined-outer-name
    test_item, _ = test_item_and_response
    expected_url = "{0}/webhooks".format(API.BASE_API_URL)
    expected_body = {
        'target': {
            'type': test_item.object_type,
            'id': test_item.object_id,
        },
        'triggers': ['FILE.UPLOADED', 'FOLDER.CREATED'],
        'address': 'https://test.com',
    }
    value = json.dumps(expected_body)
    mock_box_session.post.return_value = create_webhook_response
    new_webhook = mock_client.create_webhook(test_item, ['FILE.UPLOADED', 'FOLDER.CREATED'], 'https://test.com')
    mock_box_session.post.assert_called_once_with(
        expected_url,
        data=value,
    )
    assert isinstance(new_webhook, Webhook)
    assert new_webhook.id == test_webhook.object_id
    assert new_webhook.type == test_webhook.object_type
    assert new_webhook.target['type'] == test_item.object_type
    assert new_webhook.target['id'] == test_item.object_id
    assert new_webhook.triggers == ['FILE.UPLOADED', 'FOLDER.CREATED']
    assert new_webhook.address == 'https://test.com'


def test_get_webhooks(mock_client, mock_box_session):
    expected_url = "{0}/webhooks".format(API.BASE_API_URL)
    webhook_body = {
        'type': 'webhook',
        'id': '12345',
        'target': {
            'type': 'folder',
            'id': '11111',
        },
    }
    mock_box_session.get.return_value.json.return_value = {
        'limit': 100,
        'entries': [webhook_body],
    }
    webhooks = mock_client.get_webhooks()
    webhook = webhooks.next()
    mock_box_session.get.assert_called_once_with(expected_url, params={})
    assert isinstance(webhook, Webhook)
    assert webhook.object_id == webhook_body['id']
    assert webhook.object_type == webhook_body['type']
    assert webhook.target['id'] == webhook_body['target']['id']
    assert webhook.target['type'] == webhook_body['target']['type']


def test_create_retention_policy(mock_client, mock_box_session, mock_user_list):
    policy_name = 'Test Retention Policy'
    policy_type = 'finite'
    disposition_action = 'remove_retention'
    expected_url = "{0}/retention_policies".format(API.BASE_API_URL)
    expected_data = {
        'policy_name': policy_name,
        'disposition_action': disposition_action,
        'policy_type': 'finite',
        'retention_length': 5,
        'can_owner_extend_retention': True,
        'are_owners_notified': False,
        'custom_notification_recipients': [
            {
                'type': mock_user_list[0].object_type,
                'id': mock_user_list[0].object_id,
            },
            {
                'type': mock_user_list[1].object_type,
                'id': mock_user_list[1].object_id,
            },
        ],
    }
    mock_policy = {
        'type': 'retention_policy',
        'id': '1234',
        'policy_name': policy_name,
        'policy_type': policy_type,
        'retention_length': 5,
        'disposition_action': disposition_action,
        'can_owner_extend_retention': False,
        'are_owners_notified': False,
        'custom_notification_recipients': [
            {
                'type': mock_user_list[0].object_type,
                'id': mock_user_list[0].object_id,
            },
            {
                'type': mock_user_list[1].object_type,
                'id': mock_user_list[1].object_id,
            },
        ],
    }
    mock_box_session.post.return_value.json.return_value = mock_policy
    policy = mock_client.create_retention_policy(
        policy_name=policy_name,
        disposition_action=disposition_action,
        retention_length=5,
        can_owner_extend_retention=True,
        are_owners_notified=False,
        custom_notification_recipients=mock_user_list
    )
    mock_box_session.post.assert_called_once_with(expected_url, data=json.dumps(expected_data))
    assert policy.object_id == mock_policy['id']
    assert policy.object_type == mock_policy['type']
    assert policy.policy_name == mock_policy['policy_name']
    assert policy.disposition_action == mock_policy['disposition_action']
    assert policy.can_owner_extend_retention == mock_policy['can_owner_extend_retention']
    assert policy.are_owners_notified == mock_policy['are_owners_notified']
    assert isinstance(policy, RetentionPolicy)


def test_create_infinte_retention_policy(mock_client, mock_box_session):
    policy_name = 'Test Retention Policy'
    policy_type = 'indefinite'
    disposition_action = 'remove_retention'
    expected_url = "{0}/retention_policies".format(API.BASE_API_URL)
    expected_data = {
        'policy_name': policy_name,
        'disposition_action': disposition_action,
        'policy_type': policy_type,
        'can_owner_extend_retention': False,
        'are_owners_notified': False,
    }
    mock_policy = {
        'type': 'retention_policy',
        'id': '1234',
        'policy_name': policy_name,
        'policy_type': policy_type,
        'disposition_action': disposition_action,
        'can_owner_extend_retention': False,
        'are_owners_notified': False,
    }
    mock_box_session.post.return_value.json.return_value = mock_policy
    policy = mock_client.create_retention_policy(
        policy_name=policy_name,
        disposition_action=disposition_action,
        retention_length=float('inf'),
        can_owner_extend_retention=False,
        are_owners_notified=False
    )
    mock_box_session.post.assert_called_once_with(expected_url, data=json.dumps(expected_data))
    assert policy.object_id == mock_policy['id']
    assert policy.object_type == mock_policy['type']
    assert policy.policy_name == mock_policy['policy_name']
    assert policy.disposition_action == mock_policy['disposition_action']
    assert policy.can_owner_extend_retention == mock_policy['can_owner_extend_retention']
    assert policy.are_owners_notified == mock_policy['are_owners_notified']
    assert isinstance(policy, RetentionPolicy)


def test_get_retention_policies(mock_client, mock_box_session, mock_user):
    expected_url = "{0}/retention_policies".format(API.BASE_API_URL)
    mock_policy = {
        'type': 'retention_policy',
        'id': '12345',
        'name': 'Test Retention Policy',
    }
    mock_box_session.get.return_value.json.return_value = {
        'limit': 100,
        'entries': [mock_policy],
        'next_marker': 'testMarker',
    }
    policies = mock_client.get_retention_policies(policy_name='Test Name', policy_type='finite', user=mock_user)
    policy = policies.next()
    params = {
        'policy_name': 'Test Name',
        'policy_type': 'finite',
        'created_by_user_id': '12345',
    }
    mock_box_session.get.assert_called_once_with(expected_url, params=params)
    assert isinstance(policy, RetentionPolicy)
    assert policy.id == mock_policy['id']
    assert policy.name == mock_policy['name']


def test_get_file_version_retentions(mock_client, mock_box_session, mock_file, mock_retention_policy):
    expected_url = "{0}/file_version_retentions".format(API.BASE_API_URL)
    mock_retention = {
        'type': 'file_version_retention',
        'id': '12345',
    }
    mock_box_session.get.return_value.json.return_value = {
        'limit': 100,
        'entries': [mock_retention],
        'next_marker': 'testMarker',
    }
    retentions = mock_client.get_file_version_retentions(
        target_file=mock_file,
        policy=mock_retention_policy,
        disposition_action='remove_retention',
        disposition_before='2014-09-15T13:15:35-07:00',
        disposition_after='2014-09-20T13:15:35-07:00',
    )
    retention = retentions.next()
    params = {
        'file_id': '11111',
        'policy_id': '22222',
        'disposition_action': 'remove_retention',
        'disposition_before': '2014-09-15T13:15:35-07:00',
        'disposition_after': '2014-09-20T13:15:35-07:00',
    }
    mock_box_session.get.assert_called_once_with(expected_url, params=params)
    assert isinstance(retention, FileVersionRetention)
    assert retention.id == mock_retention['id']
    assert retention.type == mock_retention['type']


def test_get_pending_collaborations(mock_client, mock_box_session):
    # pylint:disable=redefined-outer-name, protected-access
    expected_url = '{0}/collaborations'.format(API.BASE_API_URL)
    mock_collaboration = {
        'type': 'collaboration',
        'id': '12345',
        'created_by': {
            'type': 'user',
            'id': '33333',
        },
    }
    mock_box_session.get.return_value.json.return_value = {
        'total_count': 1,
        'limit': 2,
        'offset': 0,
        'entries': [mock_collaboration],
    }
    pending_collaborations = mock_client.get_pending_collaborations(limit=2)
    pending_collaboration = pending_collaborations.next()
    mock_box_session.get.assert_called_once_with(expected_url, params={'limit': 2, 'status': 'pending', 'offset': None})
    assert isinstance(pending_collaboration, Collaboration)
    assert pending_collaboration.id == mock_collaboration['id']
    assert pending_collaboration.type == mock_collaboration['type']
    assert pending_collaboration['created_by']['type'] == 'user'
    assert pending_collaboration['created_by']['id'] == '33333'


@pytest.fixture
def check_downscope_token_request(
        mock_client,
        mock_box_session,
        mock_object_id,
        make_mock_box_request,
):
    def do_check(item_class, scopes, additional_data, expected_data):
        dummy_downscoped_token = 'dummy_downscoped_token'
        dummy_expires_in = 1234
        mock_box_response, _ = make_mock_box_request(
            response={'access_token': dummy_downscoped_token, 'expires_in': dummy_expires_in},
        )
        mock_box_session.post.return_value = mock_box_response

        item = item_class(mock_box_session, mock_object_id) if item_class else None

        if additional_data:
            downscoped_token_response = mock_client.downscope_token(scopes, item, additional_data)
        else:
            downscoped_token_response = mock_client.downscope_token(scopes, item)

        assert downscoped_token_response.access_token == dummy_downscoped_token
        assert downscoped_token_response.expires_in == dummy_expires_in

        if item:
            expected_data['resource'] = item.get_url()
        mock_box_session.post.assert_called_once_with(
            '{0}/token'.format(API.OAUTH2_API_URL),
            data=expected_data,
        )

    return do_check


@pytest.mark.parametrize(
    'item_class,scopes,expected_scopes',
    [
        (File, [TokenScope.ITEM_READWRITE], 'item_readwrite'),
        (Folder, [TokenScope.ITEM_PREVIEW, TokenScope.ITEM_SHARE], 'item_preview item_share'),
        (File, [TokenScope.ITEM_READ, TokenScope.ITEM_SHARE, TokenScope.ITEM_DELETE], 'item_read item_share item_delete'),
        (None, [TokenScope.ITEM_DOWNLOAD], 'item_download'),
    ],
)
def test_downscope_token_sends_downscope_request(
        mock_client,
        check_downscope_token_request,
        item_class,
        scopes,
        expected_scopes,
):
    expected_data = {
        'subject_token': mock_client.auth.access_token,
        'subject_token_type': 'urn:ietf:params:oauth:token-type:access_token',
        'scope': expected_scopes,
        'grant_type': 'urn:ietf:params:oauth:grant-type:token-exchange',
    }
    check_downscope_token_request(item_class, scopes, {}, expected_data)


def test_downscope_token_sends_downscope_request_with_additional_data(
        mock_client,
        check_downscope_token_request,
):
    additional_data = {'grant_type': 'new_grant_type', 'extra_data_key': 'extra_data_value'}
    expected_data = {
        'subject_token': mock_client.auth.access_token,
        'subject_token_type': 'urn:ietf:params:oauth:token-type:access_token',
        'scope': 'item_readwrite',
        'grant_type': 'new_grant_type',
        'extra_data_key': 'extra_data_value',
    }
    check_downscope_token_request(File, [TokenScope.ITEM_READWRITE], additional_data, expected_data)


def test_device_pins_for_enterprise(mock_client, mock_box_session, device_pins_response, device_pin_id_1, device_pin_id_2):
    # pylint:disable=redefined-outer-name
    mock_box_session.get.return_value = device_pins_response
    pins = mock_client.device_pinners('1234')
    for pin, expected_id in zip(pins, [device_pin_id_1, device_pin_id_2]):
        assert pin.object_id == expected_id
        # pylint:disable=protected-access
        assert pin._session == mock_box_session<|MERGE_RESOLUTION|>--- conflicted
+++ resolved
@@ -26,12 +26,9 @@
 from boxsdk.object.folder import Folder
 from boxsdk.object.file import File
 from boxsdk.object.group import Group
-<<<<<<< HEAD
 from boxsdk.object.storage_policy import StoragePolicy
 from boxsdk.object.storage_policy_assignment import StoragePolicyAssignment
-=======
 from boxsdk.object.terms_of_service import TermsOfService
->>>>>>> 2457fc6b
 from boxsdk.object.user import User
 from boxsdk.object.trash import Trash
 from boxsdk.object.group_membership import GroupMembership
@@ -639,7 +636,6 @@
     assert new_user.name == test_user_name
 
 
-<<<<<<< HEAD
 def test_get_storage_policies(mock_client, mock_box_session):
     expected_url = mock_box_session.get_url('storage_policies')
     mock_policy = {
@@ -658,7 +654,7 @@
     assert policy.type == 'storage_policy'
     assert policy.id == '12345'
     assert policy.name == 'Test Storage Policy'
-=======
+
 def test_create_terms_of_service(mock_client, mock_box_session):
     # pylint:disable=redefined-outer-name
     expected_url = "{0}/terms_of_services".format(API.BASE_API_URL)
@@ -707,7 +703,6 @@
     assert service.id == '12345'
     assert service.status == 'enabled'
     assert service.tos_type == 'external'
->>>>>>> 2457fc6b
 
 
 def test_create_webhook_returns_the_correct_policy_object(
