# coding: utf-8

from __future__ import unicode_literals
import json

from mock import Mock
import pytest
from six import text_type

# pylint:disable=redefined-builtin
# pylint:disable=import-error
from six.moves import zip
# pylint:enable=redefined-builtin
# pylint:enable=import-error

from boxsdk.auth.oauth2 import OAuth2, TokenScope
from boxsdk.client import Client, DeveloperTokenClient, DevelopmentClient, LoggingClient
from boxsdk.config import API
from boxsdk.network.default_network import DefaultNetworkResponse
from boxsdk.object.collaboration import Collaboration
from boxsdk.object.collaboration_whitelist import CollaborationWhitelist
from boxsdk.object.enterprise import Enterprise
from boxsdk.object.events import Events
from boxsdk.object.folder import Folder
from boxsdk.object.file import File
from boxsdk.object.group import Group
from boxsdk.object.terms_of_service import TermsOfService
from boxsdk.object.user import User
from boxsdk.object.trash import Trash
from boxsdk.object.group_membership import GroupMembership
from boxsdk.object.retention_policy import RetentionPolicy
from boxsdk.object.file_version_retention import FileVersionRetention
from boxsdk.object.legal_hold_policy import LegalHoldPolicy
from boxsdk.object.webhook import Webhook
from boxsdk.pagination.marker_based_object_collection import MarkerBasedObjectCollection


@pytest.fixture
def developer_token_input(monkeypatch):
    monkeypatch.setattr('boxsdk.auth.developer_token_auth.input', lambda prompt: 'developer_token')


@pytest.fixture(params=[Client, DeveloperTokenClient, DevelopmentClient, LoggingClient])
def mock_client(mock_box_session, developer_token_input, request):
    # pylint:disable=redefined-outer-name, unused-argument
    mock_oauth = Mock(OAuth2)
    client = request.param(mock_oauth)
    # pylint:disable=protected-access
    client._session = mock_box_session
    return client


@pytest.fixture(scope='module')
def user_id_1():
    return 1


@pytest.fixture(scope='module')
def user_id_2():
    return 1023


@pytest.fixture(scope='module')
def file_id():
    return 100


@pytest.fixture(scope='module')
def folder_id():
    return '1022'


@pytest.fixture()
def test_folder(mock_box_session, mock_object_id):
    return Folder(mock_box_session, mock_object_id)


@pytest.fixture()
def test_webhook(mock_box_session, mock_object_id):
    return Webhook(mock_box_session, mock_object_id)


@pytest.fixture(scope='function')
def mock_file_response(mock_object_id, make_mock_box_request):
    # pylint:disable=redefined-outer-name
    mock_box_response, _ = make_mock_box_request(
        response={'type': 'file', 'id': mock_object_id},
    )
    return mock_box_response


@pytest.fixture(scope='function')
def mock_folder_response(mock_object_id, make_mock_box_request):
    # pylint:disable=redefined-outer-name
    mock_box_response, _ = make_mock_box_request(
        response={'type': 'folder', 'id': mock_object_id},
    )
    return mock_box_response


@pytest.fixture(scope='module')
def marker_id():
    return 'marker_1'


@pytest.fixture(scope='module')
def users_response(user_id_1, user_id_2):
    # pylint:disable=redefined-outer-name
    mock_network_response = Mock(DefaultNetworkResponse)
    mock_network_response.json.return_value = {
        'entries': [
            {'type': 'user', 'id': user_id_1},
            {'type': 'user', 'id': user_id_2}
        ],
        'limit': 100,
        'offset': 0,
        'total_count': 2
    }
    return mock_network_response


@pytest.fixture(scope='module')
def user_response(user_id_1):
    # pylint:disable=redefined-outer-name
    mock_network_response = Mock(DefaultNetworkResponse)
    mock_network_response.json.return_value = {'type': 'user', 'id': user_id_1}
    return mock_network_response


@pytest.fixture(scope='module')
def group_id_1():
    return 101


@pytest.fixture(scope='module')
def group_id_2():
    return 202


@pytest.fixture()
def mock_user(mock_box_session):
    user = User(mock_box_session, '12345')
    return user


@pytest.fixture()
def mock_user_list(mock_box_session):
    user_list = []
    first_user = User(mock_box_session, '33333')
    second_user = User(mock_box_session, '44444')
    user_list = [first_user, second_user]
    return user_list


@pytest.fixture()
def mock_file(mock_box_session):
    test_file = File(mock_box_session, '11111')
    return test_file


@pytest.fixture()
def mock_retention_policy(mock_box_session):
    retention_policy = RetentionPolicy(mock_box_session, '22222')
    return retention_policy


@pytest.fixture(scope='module')
def groups_response(group_id_1, group_id_2):
    # pylint:disable=redefined-outer-name
    mock_network_response = Mock(DefaultNetworkResponse)
    mock_network_response.json.return_value = {
        'entries': [
            {'type': 'group', 'id': group_id_1, 'name': text_type(group_id_1)},
            {'type': 'group', 'id': group_id_2, 'name': text_type(group_id_2)},
        ],
        'limit': 100,
        'offset': 0,
        'total_count': 2
    }
    return mock_network_response


@pytest.fixture(scope='module')
def legal_hold_policy_id_1():
    return 101


@pytest.fixture(scope='module')
def legal_hold_policy_id_2():
    return 202


@pytest.fixture(scope='module')
def legal_hold_policies_response(legal_hold_policy_id_1, legal_hold_policy_id_2):
    # pylint:disable=redefined-outer-name
    mock_network_response = Mock(DefaultNetworkResponse)
    mock_network_response.json.return_value = {
        'entries': [
            {'type': 'legal_hold_policy', 'id': legal_hold_policy_id_1, 'name': 'Test Policy 1'},
            {'type': 'legal_hold_policy', 'id': legal_hold_policy_id_2, 'name': 'Test Policy 2'},
        ],
        'limit': 5,
    }
    return mock_network_response


@pytest.fixture(scope='module')
def create_policy_response():
    # pylint:disable=redefined-outer-name
    mock_network_response = Mock(DefaultNetworkResponse)
    mock_network_response.json.return_value = {
        'type': 'legal_hold_policy',
        'id': 1234,
        'policy_name': 'Test Policy'
    }
    return mock_network_response


@pytest.fixture(scope='module')
def create_group_response():
    # pylint:disable=redefined-outer-name
    mock_network_response = Mock(DefaultNetworkResponse)
    mock_network_response.json.return_value = {
        'type': 'group',
        'id': 1234,
        'name': 'test_group_name',
    }
    return mock_network_response


@pytest.fixture(scope='module')
def tos_id_1():
    return 101


@pytest.fixture(scope='module')
def tos_id_2():
    return 202


@pytest.fixture(scope='module')
def terms_of_services_response(tos_id_1, tos_id_2):
    # pylint:disable=redefined-outer-name
    mock_network_response = Mock(DefaultNetworkResponse)
    mock_network_response.json.return_value = {
        'entries': [
            {'type': 'terms_of_service', 'id': tos_id_1},
            {'type': 'terms_of_service', 'id': tos_id_2},
        ],
        'total_count': 2,
    }
    return mock_network_response


@pytest.fixture(scope='module')
def terms_of_service_response():
    # pylint:disable=redefined-outer-name
    mock_network_response = Mock(DefaultNetworkResponse)
    mock_network_response.json.return_value = {
        'type': 'terms_of_service',
        'id': 1234,
        'status': 'enabled',
    }
    return mock_network_response


@pytest.fixture(scope='module')
def create_user_response():
    # pylint:disable=redefined-outer-name
    mock_network_response = Mock(DefaultNetworkResponse)
    mock_network_response.json.return_value = {
        'type': 'user',
        'id': 1234,
        'name': 'Ned Stark',
    }
    return mock_network_response


@pytest.fixture(params=('file', 'folder'))
def test_item_and_response(mock_file, test_folder, mock_file_response, mock_folder_response, request):
    if request.param == 'file':
        return mock_file, mock_file_response
    return test_folder, mock_folder_response


@pytest.fixture()
def create_webhook_response(test_item_and_response, test_webhook):
    # pylint:disable=redefined-outer-name
    test_item, _ = test_item_and_response
    mock_network_response = Mock(DefaultNetworkResponse)
    mock_network_response.json.return_value = {
        'type': test_webhook.object_type,
        'id': test_webhook.object_id,
        'target': {
            'type': test_item.object_type,
            'id': test_item.object_id,
        },
        'created_at': '2016-05-09T17:41:27-07:00',
        'address': 'https://test.com',
        'triggers': [
            'FILE.UPLOADED',
            'FOLDER.CREATED',
        ],
    }
    return mock_network_response


@pytest.fixture(scope='module', params=('file', 'folder'))
def shared_item_response(request):
    # pylint:disable=redefined-outer-name
    mock_network_response = Mock(DefaultNetworkResponse)
    mock_network_response.json.return_value = {
        'type': request.param,
        'id': 1234,
        'name': 'shared_item',
    }
    return mock_network_response


@pytest.fixture(scope='module')
def search_response(file_id, folder_id):
    # pylint:disable=redefined-outer-name
    mock_network_response = Mock(DefaultNetworkResponse)
    mock_network_response.json.return_value = {
        'entries': [
            {'type': 'file', 'id': file_id},
            {'type': 'folder', 'id': folder_id}
        ],
        'limit': 100,
        'offset': 0,
        'total_count': 2
    }
    return mock_network_response


@pytest.fixture(scope='module')
def recent_items_response(file_id):
    mock_network_response = Mock(DefaultNetworkResponse)
    mock_network_response.json.return_value = {
        'entries': [
            {'type': 'recent_item', 'item': {'type': 'file', 'id': file_id}}
        ],
        'next_marker': None,
        'limit': 100,
    }
    return mock_network_response


@pytest.fixture(scope='module')
def device_pin_id_1():
    return 101


@pytest.fixture(scope='module')
def device_pin_id_2():
    return 202


@pytest.fixture(scope='module')
def device_pins_response(device_pin_id_1, device_pin_id_2):
    # pylint:disable=redefined-outer-name
    mock_network_response = Mock(DefaultNetworkResponse)
    mock_network_response.json.return_value = {
        'entries': [
            {'type': 'device_pinner', 'id': device_pin_id_1},
            {'type': 'device_pinner', 'id': device_pin_id_2},
        ],
        'limit': 2,
    }
    return mock_network_response


@pytest.mark.parametrize('test_class, factory_method_name', [
    (Folder, 'folder'),
    (File, 'file'),
    (User, 'user'),
    (Group, 'group'),
    (GroupMembership, 'group_membership'),
    (Enterprise, 'enterprise'),
    (Webhook, 'webhook')
])
def test_factory_returns_the_correct_object(mock_client, test_class, factory_method_name):
    """ Tests the various id-only factory methods in the Client class """
    # pylint:disable=redefined-outer-name
    fake_id = 'fake_id'

    factory_method = getattr(mock_client, factory_method_name)

    obj = factory_method(fake_id)

    assert isinstance(obj, test_class)
    assert obj.object_id == fake_id


def test_root_folder(mock_client):
    folder = mock_client.root_folder()
    assert isinstance(folder, Folder)
    assert folder.object_id == '0'


@pytest.fixture(scope='module', params=(None, 'user1'))
def users_filter_term(request):
    return request.param


@pytest.fixture(scope='module', params=(0, 10))
def users_offset(request):
    return request.param


@pytest.fixture(scope='module', params=(0, 10))
def users_limit(request):
    return request.param


def test_users_return_the_correct_user_objects(
        mock_client,
        mock_box_session,
        users_response,
        user_id_1,
        user_id_2,
        users_filter_term,
        users_offset,
        users_limit,
):
    # pylint:disable=redefined-outer-name
    mock_box_session.get.return_value = users_response
    users = mock_client.users(users_limit, users_offset, users_filter_term)
    expected_params = {'offset': users_offset}
    if users_limit is not None:
        expected_params['limit'] = users_limit
    if users_filter_term is not None:
        expected_params['filter_term'] = users_filter_term
    assert users.next().object_id == user_id_1
    assert users.next().object_id == user_id_2
    mock_box_session.get.assert_called_once_with('{0}/users'.format(API.BASE_API_URL), params=expected_params)


def test_search_instantiates_search_and_calls_search(
        mock_client,
        mock_box_session,
        search_response,
        file_id,
        folder_id,
):
    # pylint:disable=redefined-outer-name
    mock_box_session.get.return_value = search_response
    search_term = 'lolcatz'
    search_result = mock_client.search(
        search_term,
        10,
        0,
        ancestor_folders=[Folder(mock_box_session, folder_id)],
        file_extensions=['.jpg'],
    )
    assert search_result.next().object_id == file_id
    assert search_result.next().object_id == folder_id


def test_events_returns_event_object(mock_client):
    # pylint:disable=redefined-outer-name
    assert isinstance(mock_client.events(), Events)


def test_collaboration_whitelist_initializer(mock_client):
    collaboration_whitelist = mock_client.collaboration_whitelist()
    assert isinstance(collaboration_whitelist, CollaborationWhitelist)


def test_get_groups_return_the_correct_group_objects(
        mock_client,
        mock_box_session,
        groups_response,
        group_id_1,
        group_id_2,
):
    # pylint:disable=redefined-outer-name
    expected_url = '{0}/groups'.format(API.BASE_API_URL)
    mock_box_session.get.return_value = groups_response
    groups = mock_client.get_groups()
    for group, expected_id in zip(groups, [group_id_1, group_id_2]):
        assert group.object_id == expected_id
        assert group.name == str(expected_id)
        # pylint:disable=protected-access
        assert group._session == mock_box_session
    mock_box_session.get.assert_called_once_with(expected_url, params={'offset': None})


def test_create_group_returns_the_correct_group_object(mock_client, mock_box_session, create_group_response):
    # pylint:disable=redefined-outer-name
    expected_url = "{0}/groups".format(API.BASE_API_URL)
    test_group_name = 'test_group_name'
    value = json.dumps({
        'name': test_group_name,
        'provenance': 'Example',
        'external_sync_identifier': 'Example-User',
        'description': 'Description of group',
        'invitability_level': 'admins_and_members',
        'member_viewability_level': 'admins_only',
    })
    mock_box_session.post.return_value = create_group_response
    new_group = mock_client.create_group(
        name=test_group_name,
        provenance='Example',
        external_sync_identifier='Example-User',
        description='Description of group',
        invitability_level='admins_and_members',
        member_viewability_level='admins_only',
    )

    assert len(mock_box_session.post.call_args_list) == 1

    mock_box_session.post.assert_called_once_with(expected_url, data=value, params={})
    assert isinstance(new_group, Group)
    assert new_group.object_id == 1234
    assert new_group.name == test_group_name


def test_create_legal_hold_policy_returns_the_correct_policy_object(mock_client, mock_box_session, create_policy_response):
    # pylint:disable=redefined-outer-name
    test_policy_name = 'Test Policy'
    expected_body = {
        'policy_name': test_policy_name
    }
    value = json.dumps(expected_body)
    mock_box_session.post.return_value = create_policy_response
    new_policy = mock_client.create_legal_hold_policy(test_policy_name)
    assert len(mock_box_session.post.call_args_list) == 1
    assert mock_box_session.post.call_args[0] == ("{0}/legal_hold_policies".format(API.BASE_API_URL),)
    assert mock_box_session.post.call_args[1] == {'data': value}
    assert isinstance(new_policy, LegalHoldPolicy)
    assert new_policy.policy_name == test_policy_name


def test_legal_hold_policies_return_the_correct_policy_objects(
        mock_client,
        mock_box_session,
        legal_hold_policies_response,
        legal_hold_policy_id_1,
        legal_hold_policy_id_2,
):
    # pylint:disable=redefined-outer-name
    mock_box_session.get.return_value = legal_hold_policies_response
    policies = mock_client.get_legal_hold_policies()
    for policy, expected_id in zip(policies, [legal_hold_policy_id_1, legal_hold_policy_id_2]):
        assert policy.object_id == expected_id
        # pylint:disable=protected-access
        assert policy._session == mock_box_session


def test_trash_initializer(mock_client):
    trash = mock_client.trash()
    assert isinstance(trash, Trash)


def test_get_recent_items_returns_the_correct_items(mock_client, mock_box_session, recent_items_response, file_id):
    mock_box_session.get.return_value = recent_items_response
    recent_items = mock_client.get_recent_items()
    assert isinstance(recent_items, MarkerBasedObjectCollection)
    recent_item = recent_items.next()
    assert recent_item.item.object_id == file_id
    next_pointer = recent_items.next_pointer()
    assert next_pointer is None


def test_get_recent_items_sends_get_with_correct_params(mock_client, mock_box_session, recent_items_response, marker_id):
    limit = 50
    marker = marker_id
    fields = ['modified_at', 'name']
    expected_params = {
        'limit': limit,
        'marker': marker_id,
        'fields': ','.join(fields),
    }
    mock_box_session.get.return_value = recent_items_response
    object_collection = mock_client.get_recent_items(limit=limit, marker=marker, fields=fields)
    object_collection.next()
    mock_box_session.get.assert_called_once_with('{0}/recent_items'.format(API.BASE_API_URL), params=expected_params)


@pytest.mark.parametrize('password', (None, 'p4ssw0rd'))
def test_get_shared_item_returns_the_correct_item(mock_client, mock_box_session, shared_item_response, password):
    # pylint:disable=redefined-outer-name
    shared_link = 'https://cloud.box.com/s/661wcw2iz6q5r7v5xxkm'
    mock_box_session.request.return_value = shared_item_response
    item = mock_client.get_shared_item(shared_link, password)
    assert item.type == shared_item_response.json()['type']
    mock_box_session.request.assert_called_once_with(
        'GET',
        '{0}/shared_items'.format(API.BASE_API_URL),
        headers={
            'BoxApi': 'shared_link={0}{1}'.format(
                shared_link, '&shared_link_password={0}'.format(password) if password is not None else ''
            ),
        },
    )


@pytest.mark.parametrize('test_method', [
    'get',
    'post',
    'put',
    'delete',
    'options',
])
def test_make_request_passes_request_on_to_session(mock_client, mock_box_session, test_method):
    # pylint:disable=redefined-outer-name
    mock_client.make_request(test_method, 'url')
    assert mock_box_session.request.call_args[0] == (test_method, 'url')


def test_create_app_user_returns_the_correct_user_object(mock_client, mock_box_session, create_user_response):
    # pylint:disable=redefined-outer-name
    test_user_name = 'Ned Stark'
    value = json.dumps({'name': test_user_name, 'is_platform_access_only': True})
    mock_box_session.post.return_value = create_user_response
    new_user = mock_client.create_user(name=test_user_name)

    assert len(mock_box_session.post.call_args_list) == 1

    assert mock_box_session.post.call_args[0] == ("{0}/users".format(API.BASE_API_URL),)
    assert mock_box_session.post.call_args[1] == {'data': value}
    assert isinstance(new_user, User)
    assert new_user.object_id == 1234
    assert new_user.name == test_user_name


def test_create_enterprise_user_returns_the_correct_user_object(mock_client, mock_box_session, create_user_response):
    # pylint:disable=redefined-outer-name
    test_user_name = 'Ned Stark'
    test_user_login = 'eddard@box.com'
    value = json.dumps({'name': test_user_name, 'login': test_user_login})
    mock_box_session.post.return_value = create_user_response
    new_user = mock_client.create_user(name=test_user_name, login=test_user_login)

    assert len(mock_box_session.post.call_args_list) == 1

    assert mock_box_session.post.call_args[0] == ("{0}/users".format(API.BASE_API_URL),)
    assert mock_box_session.post.call_args[1] == {'data': value}
    assert isinstance(new_user, User)
    assert new_user.object_id == 1234
    assert new_user.name == test_user_name


<<<<<<< HEAD
def test_create_terms_of_service(mock_client, mock_box_session, terms_of_service_response):
    # pylint:disable=redefined-outer-name
    expected_url = "{0}/terms_of_services".format(API.BASE_API_URL)
    value = json.dumps({
        'status': 'enabled',
        'tos_type': 'external',
        'text': 'This is a test text',
    })
    mock_box_session.post.return_value = terms_of_service_response
    new_terms_of_service = mock_client.create_terms_of_service('enabled', 'external', 'This is a test text')
=======
def test_create_webhook_returns_the_correct_policy_object(
        test_item_and_response,
        test_webhook,
        mock_client,
        mock_box_session,
        create_webhook_response,
):
    # pylint:disable=redefined-outer-name
    test_item, _ = test_item_and_response
    expected_url = "{0}/webhooks".format(API.BASE_API_URL)
    expected_body = {
        'target': {
            'type': test_item.object_type,
            'id': test_item.object_id,
        },
        'triggers': ['FILE.UPLOADED', 'FOLDER.CREATED'],
        'address': 'https://test.com',
    }
    value = json.dumps(expected_body)
    mock_box_session.post.return_value = create_webhook_response
    new_webhook = mock_client.create_webhook(test_item, ['FILE.UPLOADED', 'FOLDER.CREATED'], 'https://test.com')
>>>>>>> 89eb353b
    mock_box_session.post.assert_called_once_with(
        expected_url,
        data=value,
    )
<<<<<<< HEAD
    assert isinstance(new_terms_of_service, TermsOfService)


def test_get_all_terms_of_services(mock_client, mock_box_session, terms_of_services_response, tos_id_1, tos_id_2):
    # pylint:disable=redefined-outer-name
    expected_url = "{0}/terms_of_services".format(API.BASE_API_URL)
    mock_box_session.get.return_value = terms_of_services_response
    services = mock_client.get_terms_of_services()
    for service, expected_id in zip(services, [tos_id_1, tos_id_2]):
        assert service.object_id == expected_id
        # pylint:disable=protected-access
        assert service._session == mock_box_session
    mock_box_session.get.assert_called_once_with(
        expected_url,
        params={},
    )
=======
    assert isinstance(new_webhook, Webhook)
    assert new_webhook.id == test_webhook.object_id
    assert new_webhook.type == test_webhook.object_type
    assert new_webhook.target['type'] == test_item.object_type
    assert new_webhook.target['id'] == test_item.object_id
    assert new_webhook.triggers == ['FILE.UPLOADED', 'FOLDER.CREATED']
    assert new_webhook.address == 'https://test.com'


def test_get_webhooks(mock_client, mock_box_session):
    expected_url = "{0}/webhooks".format(API.BASE_API_URL)
    webhook_body = {
        'type': 'webhook',
        'id': '12345',
        'target': {
            'type': 'folder',
            'id': '11111',
        },
    }
    mock_box_session.get.return_value.json.return_value = {
        'limit': 100,
        'entries': [webhook_body],
    }
    webhooks = mock_client.get_webhooks()
    webhook = webhooks.next()
    mock_box_session.get.assert_called_once_with(expected_url, params={})
    assert isinstance(webhook, Webhook)
    assert webhook.object_id == webhook_body['id']
    assert webhook.object_type == webhook_body['type']
    assert webhook.target['id'] == webhook_body['target']['id']
    assert webhook.target['type'] == webhook_body['target']['type']


def test_create_retention_policy(mock_client, mock_box_session, mock_user_list):
    policy_name = 'Test Retention Policy'
    policy_type = 'finite'
    disposition_action = 'remove_retention'
    expected_url = "{0}/retention_policies".format(API.BASE_API_URL)
    expected_data = {
        'policy_name': policy_name,
        'disposition_action': disposition_action,
        'policy_type': 'finite',
        'retention_length': 5,
        'can_owner_extend_retention': True,
        'are_owners_notified': False,
        'custom_notification_recipients': [
            {
                'type': mock_user_list[0].object_type,
                'id': mock_user_list[0].object_id,
            },
            {
                'type': mock_user_list[1].object_type,
                'id': mock_user_list[1].object_id,
            },
        ],
    }
    mock_policy = {
        'type': 'retention_policy',
        'id': '1234',
        'policy_name': policy_name,
        'policy_type': policy_type,
        'retention_length': 5,
        'disposition_action': disposition_action,
        'can_owner_extend_retention': False,
        'are_owners_notified': False,
        'custom_notification_recipients': [
            {
                'type': mock_user_list[0].object_type,
                'id': mock_user_list[0].object_id,
            },
            {
                'type': mock_user_list[1].object_type,
                'id': mock_user_list[1].object_id,
            },
        ],
    }
    mock_box_session.post.return_value.json.return_value = mock_policy
    policy = mock_client.create_retention_policy(
        policy_name=policy_name,
        disposition_action=disposition_action,
        retention_length=5,
        can_owner_extend_retention=True,
        are_owners_notified=False,
        custom_notification_recipients=mock_user_list
    )
    mock_box_session.post.assert_called_once_with(expected_url, data=json.dumps(expected_data))
    assert policy.object_id == mock_policy['id']
    assert policy.object_type == mock_policy['type']
    assert policy.policy_name == mock_policy['policy_name']
    assert policy.disposition_action == mock_policy['disposition_action']
    assert policy.can_owner_extend_retention == mock_policy['can_owner_extend_retention']
    assert policy.are_owners_notified == mock_policy['are_owners_notified']
    assert isinstance(policy, RetentionPolicy)


def test_create_infinte_retention_policy(mock_client, mock_box_session):
    policy_name = 'Test Retention Policy'
    policy_type = 'indefinite'
    disposition_action = 'remove_retention'
    expected_url = "{0}/retention_policies".format(API.BASE_API_URL)
    expected_data = {
        'policy_name': policy_name,
        'disposition_action': disposition_action,
        'policy_type': policy_type,
        'can_owner_extend_retention': False,
        'are_owners_notified': False,
    }
    mock_policy = {
        'type': 'retention_policy',
        'id': '1234',
        'policy_name': policy_name,
        'policy_type': policy_type,
        'disposition_action': disposition_action,
        'can_owner_extend_retention': False,
        'are_owners_notified': False,
    }
    mock_box_session.post.return_value.json.return_value = mock_policy
    policy = mock_client.create_retention_policy(
        policy_name=policy_name,
        disposition_action=disposition_action,
        retention_length=float('inf'),
        can_owner_extend_retention=False,
        are_owners_notified=False
    )
    mock_box_session.post.assert_called_once_with(expected_url, data=json.dumps(expected_data))
    assert policy.object_id == mock_policy['id']
    assert policy.object_type == mock_policy['type']
    assert policy.policy_name == mock_policy['policy_name']
    assert policy.disposition_action == mock_policy['disposition_action']
    assert policy.can_owner_extend_retention == mock_policy['can_owner_extend_retention']
    assert policy.are_owners_notified == mock_policy['are_owners_notified']
    assert isinstance(policy, RetentionPolicy)


def test_get_retention_policies(mock_client, mock_box_session, mock_user):
    expected_url = "{0}/retention_policies".format(API.BASE_API_URL)
    mock_policy = {
        'type': 'retention_policy',
        'id': '12345',
        'name': 'Test Retention Policy',
    }
    mock_box_session.get.return_value.json.return_value = {
        'limit': 100,
        'entries': [mock_policy],
        'next_marker': 'testMarker',
    }
    policies = mock_client.get_retention_policies(policy_name='Test Name', policy_type='finite', user=mock_user)
    policy = policies.next()
    params = {
        'policy_name': 'Test Name',
        'policy_type': 'finite',
        'created_by_user_id': '12345',
    }
    mock_box_session.get.assert_called_once_with(expected_url, params=params)
    assert isinstance(policy, RetentionPolicy)
    assert policy.id == mock_policy['id']
    assert policy.name == mock_policy['name']


def test_get_file_version_retentions(mock_client, mock_box_session, mock_file, mock_retention_policy):
    expected_url = "{0}/file_version_retentions".format(API.BASE_API_URL)
    mock_retention = {
        'type': 'file_version_retention',
        'id': '12345',
    }
    mock_box_session.get.return_value.json.return_value = {
        'limit': 100,
        'entries': [mock_retention],
        'next_marker': 'testMarker',
    }
    retentions = mock_client.get_file_version_retentions(
        target_file=mock_file,
        policy=mock_retention_policy,
        disposition_action='remove_retention',
        disposition_before='2014-09-15T13:15:35-07:00',
        disposition_after='2014-09-20T13:15:35-07:00',
    )
    retention = retentions.next()
    params = {
        'file_id': '11111',
        'policy_id': '22222',
        'disposition_action': 'remove_retention',
        'disposition_before': '2014-09-15T13:15:35-07:00',
        'disposition_after': '2014-09-20T13:15:35-07:00',
    }
    mock_box_session.get.assert_called_once_with(expected_url, params=params)
    assert isinstance(retention, FileVersionRetention)
    assert retention.id == mock_retention['id']
    assert retention.type == mock_retention['type']


def test_get_pending_collaborations(mock_client, mock_box_session):
    # pylint:disable=redefined-outer-name, protected-access
    expected_url = '{0}/collaborations'.format(API.BASE_API_URL)
    mock_collaboration = {
        'type': 'collaboration',
        'id': '12345',
        'created_by': {
            'type': 'user',
            'id': '33333',
        },
    }
    mock_box_session.get.return_value.json.return_value = {
        'total_count': 1,
        'limit': 2,
        'offset': 0,
        'entries': [mock_collaboration],
    }
    pending_collaborations = mock_client.get_pending_collaborations(limit=2)
    pending_collaboration = pending_collaborations.next()
    mock_box_session.get.assert_called_once_with(expected_url, params={'limit': 2, 'status': 'pending', 'offset': None})
    assert isinstance(pending_collaboration, Collaboration)
    assert pending_collaboration.id == mock_collaboration['id']
    assert pending_collaboration.type == mock_collaboration['type']
    assert pending_collaboration['created_by']['type'] == 'user'
    assert pending_collaboration['created_by']['id'] == '33333'
>>>>>>> 89eb353b


@pytest.fixture
def check_downscope_token_request(
        mock_client,
        mock_box_session,
        mock_object_id,
        make_mock_box_request,
):
    def do_check(item_class, scopes, additional_data, expected_data):
        dummy_downscoped_token = 'dummy_downscoped_token'
        dummy_expires_in = 1234
        mock_box_response, _ = make_mock_box_request(
            response={'access_token': dummy_downscoped_token, 'expires_in': dummy_expires_in},
        )
        mock_box_session.post.return_value = mock_box_response

        item = item_class(mock_box_session, mock_object_id) if item_class else None

        if additional_data:
            downscoped_token_response = mock_client.downscope_token(scopes, item, additional_data)
        else:
            downscoped_token_response = mock_client.downscope_token(scopes, item)

        assert downscoped_token_response.access_token == dummy_downscoped_token
        assert downscoped_token_response.expires_in == dummy_expires_in

        if item:
            expected_data['resource'] = item.get_url()
        mock_box_session.post.assert_called_once_with(
            '{0}/token'.format(API.OAUTH2_API_URL),
            data=expected_data,
        )

    return do_check


@pytest.mark.parametrize(
    'item_class,scopes,expected_scopes',
    [
        (File, [TokenScope.ITEM_READWRITE], 'item_readwrite'),
        (Folder, [TokenScope.ITEM_PREVIEW, TokenScope.ITEM_SHARE], 'item_preview item_share'),
        (File, [TokenScope.ITEM_READ, TokenScope.ITEM_SHARE, TokenScope.ITEM_DELETE], 'item_read item_share item_delete'),
        (None, [TokenScope.ITEM_DOWNLOAD], 'item_download'),
    ],
)
def test_downscope_token_sends_downscope_request(
        mock_client,
        check_downscope_token_request,
        item_class,
        scopes,
        expected_scopes,
):
    expected_data = {
        'subject_token': mock_client.auth.access_token,
        'subject_token_type': 'urn:ietf:params:oauth:token-type:access_token',
        'scope': expected_scopes,
        'grant_type': 'urn:ietf:params:oauth:grant-type:token-exchange',
    }
    check_downscope_token_request(item_class, scopes, {}, expected_data)


def test_downscope_token_sends_downscope_request_with_additional_data(
        mock_client,
        check_downscope_token_request,
):
    additional_data = {'grant_type': 'new_grant_type', 'extra_data_key': 'extra_data_value'}
    expected_data = {
        'subject_token': mock_client.auth.access_token,
        'subject_token_type': 'urn:ietf:params:oauth:token-type:access_token',
        'scope': 'item_readwrite',
        'grant_type': 'new_grant_type',
        'extra_data_key': 'extra_data_value',
    }
    check_downscope_token_request(File, [TokenScope.ITEM_READWRITE], additional_data, expected_data)


def test_device_pins_for_enterprise(mock_client, mock_box_session, device_pins_response, device_pin_id_1, device_pin_id_2):
    # pylint:disable=redefined-outer-name
    mock_box_session.get.return_value = device_pins_response
    pins = mock_client.device_pinners('1234')
    for pin, expected_id in zip(pins, [device_pin_id_1, device_pin_id_2]):
        assert pin.object_id == expected_id
        # pylint:disable=protected-access
        assert pin._session == mock_box_session<|MERGE_RESOLUTION|>--- conflicted
+++ resolved
@@ -253,18 +253,6 @@
 
 
 @pytest.fixture(scope='module')
-def terms_of_service_response():
-    # pylint:disable=redefined-outer-name
-    mock_network_response = Mock(DefaultNetworkResponse)
-    mock_network_response.json.return_value = {
-        'type': 'terms_of_service',
-        'id': 1234,
-        'status': 'enabled',
-    }
-    return mock_network_response
-
-
-@pytest.fixture(scope='module')
 def create_user_response():
     # pylint:disable=redefined-outer-name
     mock_network_response = Mock(DefaultNetworkResponse)
@@ -642,18 +630,56 @@
     assert new_user.name == test_user_name
 
 
-<<<<<<< HEAD
-def test_create_terms_of_service(mock_client, mock_box_session, terms_of_service_response):
+def test_create_terms_of_service(mock_client, mock_box_session):
     # pylint:disable=redefined-outer-name
     expected_url = "{0}/terms_of_services".format(API.BASE_API_URL)
+    test_text = 'This is a test text'
+    test_tos_type = 'external'
+    test_status = 'enabled'
     value = json.dumps({
         'status': 'enabled',
         'tos_type': 'external',
         'text': 'This is a test text',
     })
-    mock_box_session.post.return_value = terms_of_service_response
+    mock_box_session.post.return_value.json.return_value = {
+        'type': 'terms_of_service',
+        'id': '12345',
+        'status': test_status,
+        'tos_type': test_tos_type,
+        'text': test_text,
+    }
     new_terms_of_service = mock_client.create_terms_of_service('enabled', 'external', 'This is a test text')
-=======
+    mock_box_session.post.assert_called_once_with(expected_url, data=value)
+    assert isinstance(new_terms_of_service, TermsOfService)
+    assert new_terms_of_service.type == 'terms_of_service'
+    assert new_terms_of_service.id == '12345'
+    assert new_terms_of_service.status == test_status
+    assert new_terms_of_service.tos_type == test_tos_type
+    assert new_terms_of_service.text == test_text
+
+
+def test_get_all_terms_of_services(mock_client, mock_box_session):
+    expected_url = "{0}/terms_of_services".format(API.BASE_API_URL)
+    tos_body = {
+        'type': 'terms_of_service',
+        'id': '12345',
+        'status': 'enabled',
+        'tos_type': 'external',
+    }
+    mock_box_session.get.return_value.json.return_value = {
+        'total_count': 1,
+        'entries': [tos_body],
+    }
+    services = mock_client.get_terms_of_services(tos_type='external')
+    service = services.next()
+    mock_box_session.get.assert_called_once_with(expected_url, params={'tos_type': 'external'})
+    assert isinstance(service, TermsOfService)
+    assert service.type == 'terms_of_service'
+    assert service.id == '12345'
+    assert service.status == 'enabled'
+    assert service.tos_type == 'external'
+
+
 def test_create_webhook_returns_the_correct_policy_object(
         test_item_and_response,
         test_webhook,
@@ -675,29 +701,10 @@
     value = json.dumps(expected_body)
     mock_box_session.post.return_value = create_webhook_response
     new_webhook = mock_client.create_webhook(test_item, ['FILE.UPLOADED', 'FOLDER.CREATED'], 'https://test.com')
->>>>>>> 89eb353b
     mock_box_session.post.assert_called_once_with(
         expected_url,
         data=value,
     )
-<<<<<<< HEAD
-    assert isinstance(new_terms_of_service, TermsOfService)
-
-
-def test_get_all_terms_of_services(mock_client, mock_box_session, terms_of_services_response, tos_id_1, tos_id_2):
-    # pylint:disable=redefined-outer-name
-    expected_url = "{0}/terms_of_services".format(API.BASE_API_URL)
-    mock_box_session.get.return_value = terms_of_services_response
-    services = mock_client.get_terms_of_services()
-    for service, expected_id in zip(services, [tos_id_1, tos_id_2]):
-        assert service.object_id == expected_id
-        # pylint:disable=protected-access
-        assert service._session == mock_box_session
-    mock_box_session.get.assert_called_once_with(
-        expected_url,
-        params={},
-    )
-=======
     assert isinstance(new_webhook, Webhook)
     assert new_webhook.id == test_webhook.object_id
     assert new_webhook.type == test_webhook.object_type
@@ -914,7 +921,6 @@
     assert pending_collaboration.type == mock_collaboration['type']
     assert pending_collaboration['created_by']['type'] == 'user'
     assert pending_collaboration['created_by']['id'] == '33333'
->>>>>>> 89eb353b
 
 
 @pytest.fixture
