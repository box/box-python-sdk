--- conflicted
+++ resolved
@@ -567,7 +567,6 @@
     assert new_user.name == test_user_name
 
 
-<<<<<<< HEAD
 def test_create_webhook_returns_the_correct_policy_object(test_folder, mock_client, mock_box_session, create_webhook_response):
     # pylint:disable=redefined-outer-name
     expected_url = "{0}/webhooks".format(API.BASE_API_URL)
@@ -610,7 +609,8 @@
         expected_url,
         params={},
     )
-=======
+
+
 def test_create_retention_policy(mock_client, mock_box_session, mock_user_list):
     policy_name = 'Test Retention Policy'
     policy_type = 'finite'
@@ -767,7 +767,6 @@
     assert isinstance(retention, FileVersionRetention)
     assert retention.id == mock_retention['id']
     assert retention.type == mock_retention['type']
->>>>>>> 09534971
 
 
 def test_get_pending_collaborations(mock_client, mock_box_session):
