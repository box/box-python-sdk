# coding: utf-8

from __future__ import unicode_literals
import json

from mock import Mock
import pytest
from six import text_type

# pylint:disable=redefined-builtin
# pylint:disable=import-error
from six.moves import zip
# pylint:enable=redefined-builtin
# pylint:enable=import-error

from boxsdk.auth.oauth2 import OAuth2, TokenScope
from boxsdk.client import Client, DeveloperTokenClient, DevelopmentClient, LoggingClient
from boxsdk.config import API
from boxsdk.network.default_network import DefaultNetworkResponse
from boxsdk.object.collaboration import Collaboration
from boxsdk.object.events import Events
from boxsdk.object.folder import Folder
from boxsdk.object.file import File
from boxsdk.object.group import Group
from boxsdk.object.user import User
from boxsdk.object.group_membership import GroupMembership
from boxsdk.object.legal_hold_policy import LegalHoldPolicy
from boxsdk.pagination.marker_based_object_collection import MarkerBasedObjectCollection


@pytest.fixture
def developer_token_input(monkeypatch):
    monkeypatch.setattr('boxsdk.auth.developer_token_auth.input', lambda prompt: 'developer_token')


@pytest.fixture(params=[Client, DeveloperTokenClient, DevelopmentClient, LoggingClient])
def mock_client(mock_box_session, developer_token_input, request):
    # pylint:disable=redefined-outer-name, unused-argument
    mock_oauth = Mock(OAuth2)
    client = request.param(mock_oauth)
    # pylint:disable=protected-access
    client._session = mock_box_session
    return client


@pytest.fixture(scope='module')
def user_id_1():
    return 1


@pytest.fixture(scope='module')
def user_id_2():
    return 1023


@pytest.fixture(scope='module')
def file_id():
    return 100


@pytest.fixture(scope='module')
def folder_id():
    return '1022'


@pytest.fixture(scope='module')
def marker_id():
    return 'marker_1'


@pytest.fixture(scope='module')
def users_response(user_id_1, user_id_2):
    # pylint:disable=redefined-outer-name
    mock_network_response = Mock(DefaultNetworkResponse)
    mock_network_response.json.return_value = {
        'entries': [
            {'type': 'user', 'id': user_id_1},
            {'type': 'user', 'id': user_id_2}
        ],
        'limit': 100,
        'offset': 0,
        'total_count': 2
    }
    return mock_network_response


@pytest.fixture(scope='module')
def user_response(user_id_1):
    # pylint:disable=redefined-outer-name
    mock_network_response = Mock(DefaultNetworkResponse)
    mock_network_response.json.return_value = {'type': 'user', 'id': user_id_1}
    return mock_network_response


@pytest.fixture(scope='module')
def group_id_1():
    return 101


@pytest.fixture(scope='module')
def group_id_2():
    return 202


@pytest.fixture(scope='module')
def groups_response(group_id_1, group_id_2):
    # pylint:disable=redefined-outer-name
    mock_network_response = Mock(DefaultNetworkResponse)
    mock_network_response.json.return_value = {
        'entries': [
            {'type': 'group', 'id': group_id_1, 'name': text_type(group_id_1)},
            {'type': 'group', 'id': group_id_2, 'name': text_type(group_id_2)},
        ],
        'limit': 100,
        'offset': 0,
        'total_count': 2
    }
    return mock_network_response


@pytest.fixture(scope='module')
def legal_hold_policy_id_1():
    return 101


@pytest.fixture(scope='module')
def legal_hold_policy_id_2():
    return 202


@pytest.fixture(scope='module')
def legal_hold_policies_response(legal_hold_policy_id_1, legal_hold_policy_id_2):
    # pylint:disable=redefined-outer-name
    mock_network_response = Mock(DefaultNetworkResponse)
    mock_network_response.json.return_value = {
        'entries': [
            {'type': 'legal_hold_policy', 'id': legal_hold_policy_id_1, 'name': 'Test Policy 1'},
            {'type': 'legal_hold_policy', 'id': legal_hold_policy_id_2, 'name': 'Test Policy 2'},
        ],
        'limit': 5,
    }
    return mock_network_response


@pytest.fixture(scope='module')
def create_policy_response():
    # pylint:disable=redefined-outer-name
    mock_network_response = Mock(DefaultNetworkResponse)
    mock_network_response.json.return_value = {
        'type': 'legal_hold_policy',
        'id': 1234,
        'policy_name': 'Test Policy'
    }
    return mock_network_response


@pytest.fixture(scope='module')
def create_group_response():
    # pylint:disable=redefined-outer-name
    mock_network_response = Mock(DefaultNetworkResponse)
    mock_network_response.json.return_value = {
        'type': 'group',
        'id': 1234,
        'name': 'test_group_name',
    }
    return mock_network_response


@pytest.fixture(scope='module')
def create_user_response():
    # pylint:disable=redefined-outer-name
    mock_network_response = Mock(DefaultNetworkResponse)
    mock_network_response.json.return_value = {
        'type': 'user',
        'id': 1234,
        'name': 'Ned Stark',
    }
    return mock_network_response


@pytest.fixture(scope='module', params=('file', 'folder'))
def shared_item_response(request):
    # pylint:disable=redefined-outer-name
    mock_network_response = Mock(DefaultNetworkResponse)
    mock_network_response.json.return_value = {
        'type': request.param,
        'id': 1234,
        'name': 'shared_item',
    }
    return mock_network_response


@pytest.fixture(scope='module')
def search_response(file_id, folder_id):
    # pylint:disable=redefined-outer-name
    mock_network_response = Mock(DefaultNetworkResponse)
    mock_network_response.json.return_value = {
        'entries': [
            {'type': 'file', 'id': file_id},
            {'type': 'folder', 'id': folder_id}
        ],
        'limit': 100,
        'offset': 0,
        'total_count': 2
    }
    return mock_network_response


@pytest.fixture(scope='module')
def recent_items_response(file_id):
    mock_network_response = Mock(DefaultNetworkResponse)
    mock_network_response.json.return_value = {
        'entries': [
            {'type': 'recent_item', 'item': {'type': 'file', 'id': file_id}}
        ],
        'next_marker': None,
        'limit': 100,
    }
    return mock_network_response


@pytest.fixture(scope='module')
def device_pin_id_1():
    return 101


@pytest.fixture(scope='module')
def device_pin_id_2():
    return 202


@pytest.fixture(scope='module')
def device_pins_response(device_pin_id_1, device_pin_id_2):
    # pylint:disable=redefined-outer-name
    mock_network_response = Mock(DefaultNetworkResponse)
    mock_network_response.json.return_value = {
        'entries': [
            {'type': 'device_pinner', 'id': device_pin_id_1},
            {'type': 'device_pinner', 'id': device_pin_id_2},
        ],
        'limit': 2,
    }
    return mock_network_response


@pytest.mark.parametrize('test_class, factory_method_name', [
    (Folder, 'folder'),
    (File, 'file'),
    (User, 'user'),
    (Group, 'group'),
    (GroupMembership, 'group_membership'),
])
def test_factory_returns_the_correct_object(mock_client, test_class, factory_method_name):
    """ Tests the various id-only factory methods in the Client class """
    # pylint:disable=redefined-outer-name
    fake_id = 'fake_id'

    factory_method = getattr(mock_client, factory_method_name)

    obj = factory_method(fake_id)

    assert isinstance(obj, test_class)
    assert obj.object_id == fake_id


@pytest.fixture(scope='module', params=(None, 'user1'))
def users_filter_term(request):
    return request.param


@pytest.fixture(scope='module', params=(0, 10))
def users_offset(request):
    return request.param


@pytest.fixture(scope='module', params=(0, 10))
def users_limit(request):
    return request.param


def test_users_return_the_correct_user_objects(
        mock_client,
        mock_box_session,
        users_response,
        user_id_1,
        user_id_2,
        users_filter_term,
        users_offset,
        users_limit,
):
    # pylint:disable=redefined-outer-name
    mock_box_session.get.return_value = users_response
    users = mock_client.users(users_limit, users_offset, users_filter_term)
    expected_params = {'offset': users_offset}
    if users_limit is not None:
        expected_params['limit'] = users_limit
    if users_filter_term is not None:
        expected_params['filter_term'] = users_filter_term
    assert users.next().object_id == user_id_1
    assert users.next().object_id == user_id_2
    mock_box_session.get.assert_called_once_with('{0}/users'.format(API.BASE_API_URL), params=expected_params)


def test_search_instantiates_search_and_calls_search(
        mock_client,
        mock_box_session,
        search_response,
        file_id,
        folder_id,
):
    # pylint:disable=redefined-outer-name
    mock_box_session.get.return_value = search_response
    search_term = 'lolcatz'
    search_result = mock_client.search(
        search_term,
        10,
        0,
        ancestor_folders=[Folder(mock_box_session, folder_id)],
        file_extensions=['.jpg'],
    )
    assert search_result.next().object_id == file_id
    assert search_result.next().object_id == folder_id


def test_events_returns_event_object(mock_client):
    # pylint:disable=redefined-outer-name
    assert isinstance(mock_client.events(), Events)


def test_groups_return_the_correct_group_objects(
        mock_client,
        mock_box_session,
        groups_response,
        group_id_1,
        group_id_2,
):
    # pylint:disable=redefined-outer-name
    mock_box_session.get.return_value = groups_response
    groups = mock_client.groups()
    for group, expected_id in zip(groups, [group_id_1, group_id_2]):
        assert group.object_id == expected_id
        assert group.name == str(expected_id)
        # pylint:disable=protected-access
        assert group._session == mock_box_session


def test_create_group_returns_the_correct_group_object(mock_client, mock_box_session, create_group_response):
    # pylint:disable=redefined-outer-name
    test_group_name = 'test_group_name'
    value = json.dumps({'name': test_group_name})
    mock_box_session.post.return_value = create_group_response
    new_group = mock_client.create_group(name=test_group_name)

    assert len(mock_box_session.post.call_args_list) == 1

    assert mock_box_session.post.call_args[0] == ("{0}/groups".format(API.BASE_API_URL),)
    assert mock_box_session.post.call_args[1] == {'data': value}
    assert isinstance(new_group, Group)
    assert new_group.object_id == 1234
    assert new_group.name == test_group_name


<<<<<<< HEAD
def test_get_trashed_items(mock_box_session, mock_client):
    expected_url = '{0}/folders/trash/items'.format(API.BASE_API_URL)
    mock_trash = {
        'type': 'file',
        'id': '12345',
    }
    mock_box_session.get.return_value.json.return_value = {
        'total_count': 5,
        'offset': 0,
        'limit': 100,
        'entries': [mock_trash]
    }
    trashed_items = mock_client.get_trashed_items()
    trashed_item = trashed_items.next()
    mock_box_session.get.assert_called_once_with(expected_url, params={'offset': None})
    assert trashed_item.id == mock_trash['id']
    assert trashed_item.type == mock_trash['type']
=======
def test_create_legal_hold_policy_returns_the_correct_policy_object(mock_client, mock_box_session, create_policy_response):
    # pylint:disable=redefined-outer-name
    test_policy_name = 'Test Policy'
    expected_body = {
        'policy_name': test_policy_name
    }
    value = json.dumps(expected_body)
    mock_box_session.post.return_value = create_policy_response
    new_policy = mock_client.create_legal_hold_policy(test_policy_name)
    assert len(mock_box_session.post.call_args_list) == 1
    assert mock_box_session.post.call_args[0] == ("{0}/legal_hold_policies".format(API.BASE_API_URL),)
    assert mock_box_session.post.call_args[1] == {'data': value}
    assert isinstance(new_policy, LegalHoldPolicy)
    assert new_policy.policy_name == test_policy_name


def test_legal_hold_policies_return_the_correct_policy_objects(
        mock_client,
        mock_box_session,
        legal_hold_policies_response,
        legal_hold_policy_id_1,
        legal_hold_policy_id_2,
):
    # pylint:disable=redefined-outer-name
    mock_box_session.get.return_value = legal_hold_policies_response
    policies = mock_client.get_legal_hold_policies()
    for policy, expected_id in zip(policies, [legal_hold_policy_id_1, legal_hold_policy_id_2]):
        assert policy.object_id == expected_id
        # pylint:disable=protected-access
        assert policy._session == mock_box_session
>>>>>>> 1a58a64a


def test_get_recent_items_returns_the_correct_items(mock_client, mock_box_session, recent_items_response, file_id):
    mock_box_session.get.return_value = recent_items_response
    recent_items = mock_client.get_recent_items()
    assert isinstance(recent_items, MarkerBasedObjectCollection)
    recent_item = recent_items.next()
    assert recent_item.item.object_id == file_id
    next_pointer = recent_items.next_pointer()
    assert next_pointer is None


def test_get_recent_items_sends_get_with_correct_params(mock_client, mock_box_session, recent_items_response, marker_id):
    limit = 50
    marker = marker_id
    fields = ['modified_at', 'name']
    expected_params = {
        'limit': limit,
        'marker': marker_id,
        'fields': ','.join(fields),
    }
    mock_box_session.get.return_value = recent_items_response
    object_collection = mock_client.get_recent_items(limit=limit, marker=marker, fields=fields)
    object_collection.next()
    mock_box_session.get.assert_called_once_with('{0}/recent_items'.format(API.BASE_API_URL), params=expected_params)


@pytest.mark.parametrize('password', (None, 'p4ssw0rd'))
def test_get_shared_item_returns_the_correct_item(mock_client, mock_box_session, shared_item_response, password):
    # pylint:disable=redefined-outer-name
    shared_link = 'https://cloud.box.com/s/661wcw2iz6q5r7v5xxkm'
    mock_box_session.request.return_value = shared_item_response
    item = mock_client.get_shared_item(shared_link, password)
    assert item.type == shared_item_response.json()['type']
    mock_box_session.request.assert_called_once_with(
        'GET',
        '{0}/shared_items'.format(API.BASE_API_URL),
        headers={
            'BoxApi': 'shared_link={0}{1}'.format(
                shared_link, '&shared_link_password={0}'.format(password) if password is not None else ''
            ),
        },
    )


@pytest.mark.parametrize('test_method', [
    'get',
    'post',
    'put',
    'delete',
    'options',
])
def test_make_request_passes_request_on_to_session(mock_client, mock_box_session, test_method):
    # pylint:disable=redefined-outer-name
    mock_client.make_request(test_method, 'url')
    assert mock_box_session.request.call_args[0] == (test_method, 'url')


def test_create_app_user_returns_the_correct_user_object(mock_client, mock_box_session, create_user_response):
    # pylint:disable=redefined-outer-name
    test_user_name = 'Ned Stark'
    value = json.dumps({'name': test_user_name, 'is_platform_access_only': True})
    mock_box_session.post.return_value = create_user_response
    new_user = mock_client.create_user(name=test_user_name)

    assert len(mock_box_session.post.call_args_list) == 1

    assert mock_box_session.post.call_args[0] == ("{0}/users".format(API.BASE_API_URL),)
    assert mock_box_session.post.call_args[1] == {'data': value}
    assert isinstance(new_user, User)
    assert new_user.object_id == 1234
    assert new_user.name == test_user_name


def test_create_enterprise_user_returns_the_correct_user_object(mock_client, mock_box_session, create_user_response):
    # pylint:disable=redefined-outer-name
    test_user_name = 'Ned Stark'
    test_user_login = 'eddard@box.com'
    value = json.dumps({'name': test_user_name, 'login': test_user_login})
    mock_box_session.post.return_value = create_user_response
    new_user = mock_client.create_user(name=test_user_name, login=test_user_login)

    assert len(mock_box_session.post.call_args_list) == 1

    assert mock_box_session.post.call_args[0] == ("{0}/users".format(API.BASE_API_URL),)
    assert mock_box_session.post.call_args[1] == {'data': value}
    assert isinstance(new_user, User)
    assert new_user.object_id == 1234
    assert new_user.name == test_user_name


def test_get_pending_collaborations(mock_client, mock_box_session):
    # pylint:disable=redefined-outer-name, protected-access
    expected_url = '{0}/collaborations'.format(API.BASE_API_URL)
    mock_collaboration = {
        'type': 'collaboration',
        'id': '12345',
        'created_by': {
            'type': 'user',
            'id': '33333',
        },
    }
    mock_box_session.get.return_value.json.return_value = {
        'total_count': 1,
        'limit': 2,
        'offset': 0,
        'entries': [mock_collaboration],
    }
    pending_collaborations = mock_client.get_pending_collaborations(limit=2)
    pending_collaboration = pending_collaborations.next()
    mock_box_session.get.assert_called_once_with(expected_url, params={'limit': 2, 'status': 'pending', 'offset': None})
    assert isinstance(pending_collaboration, Collaboration)
    assert pending_collaboration.id == mock_collaboration['id']
    assert pending_collaboration.type == mock_collaboration['type']
    assert pending_collaboration['created_by']['type'] == 'user'
    assert pending_collaboration['created_by']['id'] == '33333'


@pytest.fixture
def check_downscope_token_request(
        mock_client,
        mock_box_session,
        mock_object_id,
        make_mock_box_request,
):
    def do_check(item_class, scopes, additional_data, expected_data):
        dummy_downscoped_token = 'dummy_downscoped_token'
        dummy_expires_in = 1234
        mock_box_response, _ = make_mock_box_request(
            response={'access_token': dummy_downscoped_token, 'expires_in': dummy_expires_in},
        )
        mock_box_session.post.return_value = mock_box_response

        item = item_class(mock_box_session, mock_object_id) if item_class else None

        if additional_data:
            downscoped_token_response = mock_client.downscope_token(scopes, item, additional_data)
        else:
            downscoped_token_response = mock_client.downscope_token(scopes, item)

        assert downscoped_token_response.access_token == dummy_downscoped_token
        assert downscoped_token_response.expires_in == dummy_expires_in

        if item:
            expected_data['resource'] = item.get_url()
        mock_box_session.post.assert_called_once_with(
            '{0}/token'.format(API.OAUTH2_API_URL),
            data=expected_data,
        )

    return do_check


@pytest.mark.parametrize(
    'item_class,scopes,expected_scopes',
    [
        (File, [TokenScope.ITEM_READWRITE], 'item_readwrite'),
        (Folder, [TokenScope.ITEM_PREVIEW, TokenScope.ITEM_SHARE], 'item_preview item_share'),
        (File, [TokenScope.ITEM_READ, TokenScope.ITEM_SHARE, TokenScope.ITEM_DELETE], 'item_read item_share item_delete'),
        (None, [TokenScope.ITEM_DOWNLOAD], 'item_download'),
    ],
)
def test_downscope_token_sends_downscope_request(
        mock_client,
        check_downscope_token_request,
        item_class,
        scopes,
        expected_scopes,
):
    expected_data = {
        'subject_token': mock_client.auth.access_token,
        'subject_token_type': 'urn:ietf:params:oauth:token-type:access_token',
        'scope': expected_scopes,
        'grant_type': 'urn:ietf:params:oauth:grant-type:token-exchange',
    }
    check_downscope_token_request(item_class, scopes, {}, expected_data)


def test_downscope_token_sends_downscope_request_with_additional_data(
        mock_client,
        check_downscope_token_request,
):
    additional_data = {'grant_type': 'new_grant_type', 'extra_data_key': 'extra_data_value'}
    expected_data = {
        'subject_token': mock_client.auth.access_token,
        'subject_token_type': 'urn:ietf:params:oauth:token-type:access_token',
        'scope': 'item_readwrite',
        'grant_type': 'new_grant_type',
        'extra_data_key': 'extra_data_value',
    }
    check_downscope_token_request(File, [TokenScope.ITEM_READWRITE], additional_data, expected_data)


def test_device_pins_for_enterprise(mock_client, mock_box_session, device_pins_response, device_pin_id_1, device_pin_id_2):
    # pylint:disable=redefined-outer-name
    mock_box_session.get.return_value = device_pins_response
    pins = mock_client.device_pinners('1234')
    for pin, expected_id in zip(pins, [device_pin_id_1, device_pin_id_2]):
        assert pin.object_id == expected_id
        # pylint:disable=protected-access
        assert pin._session == mock_box_session<|MERGE_RESOLUTION|>--- conflicted
+++ resolved
@@ -360,7 +360,7 @@
     assert new_group.name == test_group_name
 
 
-<<<<<<< HEAD
+
 def test_get_trashed_items(mock_box_session, mock_client):
     expected_url = '{0}/folders/trash/items'.format(API.BASE_API_URL)
     mock_trash = {
@@ -378,7 +378,8 @@
     mock_box_session.get.assert_called_once_with(expected_url, params={'offset': None})
     assert trashed_item.id == mock_trash['id']
     assert trashed_item.type == mock_trash['type']
-=======
+
+    
 def test_create_legal_hold_policy_returns_the_correct_policy_object(mock_client, mock_box_session, create_policy_response):
     # pylint:disable=redefined-outer-name
     test_policy_name = 'Test Policy'
@@ -409,7 +410,7 @@
         assert policy.object_id == expected_id
         # pylint:disable=protected-access
         assert policy._session == mock_box_session
->>>>>>> 1a58a64a
+
 
 
 def test_get_recent_items_returns_the_correct_items(mock_client, mock_box_session, recent_items_response, file_id):
