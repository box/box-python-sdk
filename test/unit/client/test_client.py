--- conflicted
+++ resolved
@@ -371,12 +371,9 @@
     (GroupMembership, 'group_membership'),
     (Enterprise, 'enterprise'),
     (Webhook, 'webhook'),
-<<<<<<< HEAD
     (UploadSession, 'upload_session'),
-=======
     (StoragePolicy, 'storage_policy'),
     (StoragePolicyAssignment, 'storage_policy_assignment'),
->>>>>>> 68d8b89c
 ])
 def test_factory_returns_the_correct_object(mock_client, test_class, factory_method_name):
     """ Tests the various id-only factory methods in the Client class """
