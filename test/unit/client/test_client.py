# coding: utf-8
# pylint: disable=too-many-lines

from __future__ import unicode_literals
import json

from mock import Mock
import pytest
from six import text_type

# pylint:disable=redefined-builtin
# pylint:disable=import-error
# pylint: disable=too-many-lines
from six.moves import zip
# pylint:enable=redefined-builtin
# pylint:enable=import-error


from boxsdk.auth.oauth2 import OAuth2, TokenScope
from boxsdk.client import Client, DeveloperTokenClient, DevelopmentClient, LoggingClient
from boxsdk.config import API
from boxsdk.network.default_network import DefaultNetworkResponse
from boxsdk.object.collaboration import Collaboration
from boxsdk.object.collaboration_whitelist import CollaborationWhitelist
from boxsdk.object.email_alias import EmailAlias
from boxsdk.object.collection import Collection
from boxsdk.object.comment import Comment
from boxsdk.object.device_pinner import DevicePinner
from boxsdk.object.enterprise import Enterprise
from boxsdk.object.events import Events
from boxsdk.object.folder import Folder
from boxsdk.object.file import File
from boxsdk.object.group import Group
from boxsdk.object.invite import Invite
from boxsdk.object.storage_policy import StoragePolicy
from boxsdk.object.storage_policy_assignment import StoragePolicyAssignment
from boxsdk.object.terms_of_service import TermsOfService
from boxsdk.object.user import User
from boxsdk.object.upload_session import UploadSession
from boxsdk.object.trash import Trash
from boxsdk.object.group_membership import GroupMembership
from boxsdk.object.retention_policy import RetentionPolicy
from boxsdk.object.retention_policy_assignment import RetentionPolicyAssignment
from boxsdk.object.file_version_retention import FileVersionRetention
from boxsdk.object.legal_hold import LegalHold
from boxsdk.object.legal_hold_policy import LegalHoldPolicy
from boxsdk.object.legal_hold_policy_assignment import LegalHoldPolicyAssignment
from boxsdk.object.task import Task
from boxsdk.object.task_assignment import TaskAssignment
from boxsdk.object.webhook import Webhook
from boxsdk.object.web_link import WebLink
from boxsdk.pagination.marker_based_object_collection import MarkerBasedObjectCollection


@pytest.fixture
def developer_token_input(monkeypatch):
    monkeypatch.setattr('boxsdk.auth.developer_token_auth.input', lambda prompt: 'developer_token')


@pytest.fixture(params=[Client, DeveloperTokenClient, DevelopmentClient, LoggingClient])
def mock_client(mock_box_session, developer_token_input, request):
    # pylint:disable=redefined-outer-name, unused-argument
    mock_oauth = Mock(OAuth2)
    client = request.param(mock_oauth)
    # pylint:disable=protected-access
    client._session = mock_box_session
    return client


@pytest.fixture(scope='module')
def user_id_1():
    return 1


@pytest.fixture(scope='module')
def user_id_2():
    return 1023


@pytest.fixture(scope='module')
def file_id():
    return 100


@pytest.fixture(scope='module')
def folder_id():
    return '1022'


@pytest.fixture()
def test_folder(mock_box_session, mock_object_id):
    return Folder(mock_box_session, mock_object_id)


@pytest.fixture()
def test_webhook(mock_box_session, mock_object_id):
    return Webhook(mock_box_session, mock_object_id)


@pytest.fixture(scope='function')
def mock_file_response(mock_object_id, make_mock_box_request):
    # pylint:disable=redefined-outer-name
    mock_box_response, _ = make_mock_box_request(
        response={'type': 'file', 'id': mock_object_id},
    )
    return mock_box_response


@pytest.fixture(scope='function')
def mock_folder_response(mock_object_id, make_mock_box_request):
    # pylint:disable=redefined-outer-name
    mock_box_response, _ = make_mock_box_request(
        response={'type': 'folder', 'id': mock_object_id},
    )
    return mock_box_response


@pytest.fixture(scope='module')
def marker_id():
    return 'marker_1'


@pytest.fixture(scope='module')
def users_response(user_id_1, user_id_2):
    # pylint:disable=redefined-outer-name
    mock_network_response = Mock(DefaultNetworkResponse)
    mock_network_response.json.return_value = {
        'entries': [
            {'type': 'user', 'id': user_id_1},
            {'type': 'user', 'id': user_id_2}
        ],
        'limit': 100,
        'offset': 0,
        'total_count': 2
    }
    return mock_network_response


@pytest.fixture(scope='module')
def user_response(user_id_1):
    # pylint:disable=redefined-outer-name
    mock_network_response = Mock(DefaultNetworkResponse)
    mock_network_response.json.return_value = {'type': 'user', 'id': user_id_1}
    return mock_network_response


@pytest.fixture(scope='module')
def group_id_1():
    return 101


@pytest.fixture(scope='module')
def group_id_2():
    return 202


@pytest.fixture()
def mock_user(mock_box_session):
    user = User(mock_box_session, '12345')
    return user


@pytest.fixture()
def mock_user_list(mock_box_session):
    user_list = []
    first_user = User(mock_box_session, '33333')
    second_user = User(mock_box_session, '44444')
    user_list = [first_user, second_user]
    return user_list


@pytest.fixture()
def mock_file(mock_box_session):
    test_file = File(mock_box_session, '11111')
    return test_file


@pytest.fixture()
def mock_retention_policy(mock_box_session):
    retention_policy = RetentionPolicy(mock_box_session, '22222')
    return retention_policy


@pytest.fixture(scope='module')
def groups_response(group_id_1, group_id_2):
    # pylint:disable=redefined-outer-name
    mock_network_response = Mock(DefaultNetworkResponse)
    mock_network_response.json.return_value = {
        'entries': [
            {'type': 'group', 'id': group_id_1, 'name': text_type(group_id_1)},
            {'type': 'group', 'id': group_id_2, 'name': text_type(group_id_2)},
        ],
        'limit': 100,
        'offset': 0,
        'total_count': 2
    }
    return mock_network_response


@pytest.fixture(scope='module')
def legal_hold_policy_id_1():
    return 101


@pytest.fixture(scope='module')
def legal_hold_policy_id_2():
    return 202


@pytest.fixture(scope='module')
def legal_hold_policies_response(legal_hold_policy_id_1, legal_hold_policy_id_2):
    # pylint:disable=redefined-outer-name
    mock_network_response = Mock(DefaultNetworkResponse)
    mock_network_response.json.return_value = {
        'entries': [
            {'type': 'legal_hold_policy', 'id': legal_hold_policy_id_1, 'name': 'Test Policy 1'},
            {'type': 'legal_hold_policy', 'id': legal_hold_policy_id_2, 'name': 'Test Policy 2'},
        ],
        'limit': 5,
    }
    return mock_network_response


@pytest.fixture(scope='module')
def create_policy_response():
    # pylint:disable=redefined-outer-name
    mock_network_response = Mock(DefaultNetworkResponse)
    mock_network_response.json.return_value = {
        'type': 'legal_hold_policy',
        'id': 1234,
        'policy_name': 'Test Policy'
    }
    return mock_network_response


@pytest.fixture(scope='module')
def create_group_response():
    # pylint:disable=redefined-outer-name
    mock_network_response = Mock(DefaultNetworkResponse)
    mock_network_response.json.return_value = {
        'type': 'group',
        'id': 1234,
        'name': 'test_group_name',
    }
    return mock_network_response


@pytest.fixture(scope='module')
def tos_id_1():
    return 101


@pytest.fixture(scope='module')
def tos_id_2():
    return 202


@pytest.fixture(scope='module')
def terms_of_services_response(tos_id_1, tos_id_2):
    # pylint:disable=redefined-outer-name
    mock_network_response = Mock(DefaultNetworkResponse)
    mock_network_response.json.return_value = {
        'entries': [
            {'type': 'terms_of_service', 'id': tos_id_1},
            {'type': 'terms_of_service', 'id': tos_id_2},
        ],
        'total_count': 2,
    }
    return mock_network_response


@pytest.fixture(scope='module')
def create_user_response():
    # pylint:disable=redefined-outer-name
    mock_network_response = Mock(DefaultNetworkResponse)
    mock_network_response.json.return_value = {
        'type': 'user',
        'id': 1234,
        'name': 'Ned Stark',
    }
    return mock_network_response


@pytest.fixture(scope='module')
def create_invite_response():
    # pylint:disable=redefined-outer-name
    mock_network_response = Mock(DefaultNetworkResponse)
    mock_network_response.json.return_value = {
        'type': 'invite',
        'id': 1234,
    }
    return mock_network_response


@pytest.fixture(params=('file', 'folder'))
def test_item_and_response(mock_file, test_folder, mock_file_response, mock_folder_response, request):
    if request.param == 'file':
        return mock_file, mock_file_response
    return test_folder, mock_folder_response


@pytest.fixture()
def create_webhook_response(test_item_and_response, test_webhook):
    # pylint:disable=redefined-outer-name
    test_item, _ = test_item_and_response
    mock_network_response = Mock(DefaultNetworkResponse)
    mock_network_response.json.return_value = {
        'type': test_webhook.object_type,
        'id': test_webhook.object_id,
        'target': {
            'type': test_item.object_type,
            'id': test_item.object_id,
        },
        'created_at': '2016-05-09T17:41:27-07:00',
        'address': 'https://test.com',
        'triggers': [
            'FILE.UPLOADED',
            'FOLDER.CREATED',
        ],
    }
    return mock_network_response


@pytest.fixture(scope='module', params=('file', 'folder'))
def shared_item_response(request):
    # pylint:disable=redefined-outer-name
    mock_network_response = Mock(DefaultNetworkResponse)
    mock_network_response.json.return_value = {
        'type': request.param,
        'id': 1234,
        'name': 'shared_item',
    }
    return mock_network_response


@pytest.fixture(scope='module')
def search_response(file_id, folder_id):
    # pylint:disable=redefined-outer-name
    mock_network_response = Mock(DefaultNetworkResponse)
    mock_network_response.json.return_value = {
        'entries': [
            {'type': 'file', 'id': file_id},
            {'type': 'folder', 'id': folder_id}
        ],
        'limit': 100,
        'offset': 0,
        'total_count': 2
    }
    return mock_network_response


@pytest.fixture(scope='module')
def recent_items_response(file_id):
    mock_network_response = Mock(DefaultNetworkResponse)
    mock_network_response.json.return_value = {
        'entries': [
            {'type': 'recent_item', 'item': {'type': 'file', 'id': file_id}}
        ],
        'next_marker': None,
        'limit': 100,
    }
    return mock_network_response


@pytest.fixture(scope='module')
def device_pin_id_1():
    return 101


@pytest.fixture(scope='module')
def device_pin_id_2():
    return 202


@pytest.fixture(scope='module')
def device_pins_response(device_pin_id_1, device_pin_id_2):
    # pylint:disable=redefined-outer-name
    mock_network_response = Mock(DefaultNetworkResponse)
    mock_network_response.json.return_value = {
        'entries': [
            {'type': 'device_pinner', 'id': device_pin_id_1},
            {'type': 'device_pinner', 'id': device_pin_id_2},
        ],
        'limit': 2,
    }
    return mock_network_response


@pytest.mark.parametrize('test_class, factory_method_name', [
    (EmailAlias, 'email_alias'),
    (Enterprise, 'enterprise'),
    (Folder, 'folder'),
    (File, 'file'),
    (Invite, 'invite'),
    (User, 'user'),
    (Group, 'group'),
    (GroupMembership, 'group_membership'),
    (Enterprise, 'enterprise'),
    (Webhook, 'webhook'),
    (UploadSession, 'upload_session'),
    (StoragePolicy, 'storage_policy'),
    (StoragePolicyAssignment, 'storage_policy_assignment'),
])
def test_factory_returns_the_correct_object(mock_client, test_class, factory_method_name):
    """ Tests the various id-only factory methods in the Client class """
    # pylint:disable=redefined-outer-name
    fake_id = 'fake_id'

    factory_method = getattr(mock_client, factory_method_name)

    obj = factory_method(fake_id)

    assert isinstance(obj, test_class)
    assert obj.object_id == fake_id


def test_root_folder(mock_client):
    folder = mock_client.root_folder()
    assert isinstance(folder, Folder)
    assert folder.object_id == '0'


@pytest.fixture(scope='module', params=(None, 'user1'))
def users_filter_term(request):
    return request.param


@pytest.fixture(scope='module', params=(0, 10))
def users_offset(request):
    return request.param


@pytest.fixture(scope='module', params=(0, 10))
def users_limit(request):
    return request.param


@pytest.fixture(scope='module', params=(None, 'all', 'external', 'managed'))
def users_type(request):
    return request.param


def test_users_return_the_correct_user_objects(
        mock_client,
        mock_box_session,
        users_response,
        user_id_1,
        user_id_2,
        users_filter_term,
        users_type,
        users_offset,
        users_limit,
):
    # pylint:disable=redefined-outer-name
    mock_box_session.get.return_value = users_response
    users = mock_client.users(users_limit, users_offset, users_filter_term, users_type)
    expected_params = {'offset': users_offset}
    if users_limit is not None:
        expected_params['limit'] = users_limit
    if users_filter_term is not None:
        expected_params['filter_term'] = users_filter_term
    if users_type is not None:
        expected_params['user_type'] = users_type
    assert users.next().object_id == user_id_1
    assert users.next().object_id == user_id_2
    mock_box_session.get.assert_called_once_with('{0}/users'.format(API.BASE_API_URL), params=expected_params)


def test_search_instantiates_search_and_calls_search(
        mock_client,
        mock_box_session,
        search_response,
        file_id,
        folder_id,
):
    # pylint:disable=redefined-outer-name
    mock_box_session.get.return_value = search_response
    search_term = 'lolcatz'
    search_result = mock_client.search().query(
        search_term,
        10,
        0,
        ancestor_folders=[Folder(mock_box_session, folder_id)],
        file_extensions=['.jpg'],
    )
    assert search_result.next().object_id == file_id
    assert search_result.next().object_id == folder_id


def test_events_returns_event_object(mock_client):
    # pylint:disable=redefined-outer-name
    assert isinstance(mock_client.events(), Events)


def test_collaboration_whitelist_initializer(mock_client):
    collaboration_whitelist = mock_client.collaboration_whitelist()
    assert isinstance(collaboration_whitelist, CollaborationWhitelist)


def test_get_groups_return_the_correct_group_objects(
        mock_client,
        mock_box_session,
        groups_response,
        group_id_1,
        group_id_2,
):
    # pylint:disable=redefined-outer-name
    group_name = 'Employees'
    expected_url = '{0}/groups'.format(API.BASE_API_URL)
    mock_box_session.get.return_value = groups_response
    groups = mock_client.get_groups(group_name)
    for group, expected_id in zip(groups, [group_id_1, group_id_2]):
        assert group.object_id == expected_id
        assert group.name == str(expected_id)
        # pylint:disable=protected-access
        assert group._session == mock_box_session
    mock_box_session.get.assert_called_once_with(expected_url, params={'offset': None, 'name': group_name})


def test_create_group_returns_the_correct_group_object(mock_client, mock_box_session, create_group_response):
    # pylint:disable=redefined-outer-name
    expected_url = "{0}/groups".format(API.BASE_API_URL)
    test_group_name = 'test_group_name'
    value = json.dumps({
        'name': test_group_name,
        'provenance': 'Example',
        'external_sync_identifier': 'Example-User',
        'description': 'Description of group',
        'invitability_level': 'admins_and_members',
        'member_viewability_level': 'admins_only',
    })
    mock_box_session.post.return_value = create_group_response
    new_group = mock_client.create_group(
        name=test_group_name,
        provenance='Example',
        external_sync_identifier='Example-User',
        description='Description of group',
        invitability_level='admins_and_members',
        member_viewability_level='admins_only',
        fields=['name,description'],
    )

    mock_box_session.post.assert_called_once_with(expected_url, data=value, params={'fields': 'name,description'})
    assert isinstance(new_group, Group)
    assert new_group.object_id == 1234
    assert new_group.name == test_group_name


@pytest.mark.parametrize('params', [
    {
        'description': 'My test policy',
    },
    {
        'filter_starting_at': '2016-01-01T00:00:00Z',
        'filter_ending_at': '2020-01-01T00:00:00Z',
    },
    {
        'is_ongoing': True,
    }
])
def test_create_legal_hold_policy_returns_the_correct_policy_object(mock_client, mock_box_session, create_policy_response, params):
    # pylint:disable=redefined-outer-name
    test_policy_name = 'Test Policy'
    expected_url = "{0}/legal_hold_policies".format(API.BASE_API_URL)
    expected_body = {
        'policy_name': test_policy_name
    }
    expected_body.update(params)
    value = json.dumps(expected_body)
    create_policy_response.json.return_value.update(params)
    mock_box_session.post.return_value = create_policy_response
    new_policy = mock_client.create_legal_hold_policy(test_policy_name, **params)
    mock_box_session.post.assert_called_once_with(expected_url, data=value)
    assert isinstance(new_policy, LegalHoldPolicy)
    assert new_policy.policy_name == test_policy_name
    for param in params:
        assert new_policy[param] == params[param]


def test_get_legal_hold_policies_return_the_correct_policy_objects(
        mock_client,
        mock_box_session,
        legal_hold_policies_response,
        legal_hold_policy_id_1,
        legal_hold_policy_id_2,
):
    # pylint:disable=redefined-outer-name
    policy_name = 'Arbitration'
    expected_url = '{0}/legal_hold_policies'.format(API.BASE_API_URL)
    mock_box_session.get.return_value = legal_hold_policies_response
    policies = mock_client.get_legal_hold_policies(policy_name)
    for policy, expected_id in zip(policies, [legal_hold_policy_id_1, legal_hold_policy_id_2]):
        assert policy.object_id == expected_id
        # pylint:disable=protected-access
        assert policy._session == mock_box_session
    mock_box_session.get.assert_called_once_with(expected_url, params={'policy_name': policy_name})


def test_trash_initializer(mock_client):
    trash = mock_client.trash()
    assert isinstance(trash, Trash)


def test_get_recent_items_returns_the_correct_items(mock_client, mock_box_session, recent_items_response, file_id):
    mock_box_session.get.return_value = recent_items_response
    recent_items = mock_client.get_recent_items()
    assert isinstance(recent_items, MarkerBasedObjectCollection)
    recent_item = recent_items.next()
    assert recent_item.item.object_id == file_id
    next_pointer = recent_items.next_pointer()
    assert next_pointer is None


def test_get_recent_items_sends_get_with_correct_params(mock_client, mock_box_session, recent_items_response, marker_id):
    limit = 50
    marker = marker_id
    fields = ['modified_at', 'name']
    expected_params = {
        'limit': limit,
        'marker': marker_id,
        'fields': ','.join(fields),
    }
    mock_box_session.get.return_value = recent_items_response
    object_collection = mock_client.get_recent_items(limit=limit, marker=marker, fields=fields)
    object_collection.next()
    mock_box_session.get.assert_called_once_with('{0}/recent_items'.format(API.BASE_API_URL), params=expected_params)


@pytest.mark.parametrize('password', (None, 'p4ssw0rd'))
def test_get_shared_item_returns_the_correct_item(mock_client, mock_box_session, shared_item_response, password):
    # pylint:disable=redefined-outer-name
    shared_link = 'https://cloud.box.com/s/661wcw2iz6q5r7v5xxkm'
    mock_box_session.request.return_value = shared_item_response
    item = mock_client.get_shared_item(shared_link, password)
    assert item.type == shared_item_response.json()['type']
    mock_box_session.request.assert_called_once_with(
        'GET',
        '{0}/shared_items'.format(API.BASE_API_URL),
        headers={
            'BoxApi': 'shared_link={0}{1}'.format(
                shared_link, '&shared_link_password={0}'.format(password) if password is not None else ''
            ),
        },
    )


@pytest.mark.parametrize('test_method', [
    'get',
    'post',
    'put',
    'delete',
    'options',
])
def test_make_request_passes_request_on_to_session(mock_client, mock_box_session, test_method):
    # pylint:disable=redefined-outer-name
    mock_client.make_request(test_method, 'url')
    assert mock_box_session.request.call_args[0] == (test_method, 'url')


def test_create_app_user_returns_the_correct_user_object(mock_client, mock_box_session, create_user_response):
    # pylint:disable=redefined-outer-name
    test_user_name = 'Ned Stark'
    value = json.dumps({'name': test_user_name, 'is_platform_access_only': True})
    mock_box_session.post.return_value = create_user_response
    new_user = mock_client.create_user(name=test_user_name)

    assert len(mock_box_session.post.call_args_list) == 1

    assert mock_box_session.post.call_args[0] == ("{0}/users".format(API.BASE_API_URL),)
    assert mock_box_session.post.call_args[1] == {'data': value}
    assert isinstance(new_user, User)
    assert new_user.object_id == 1234
    assert new_user.name == test_user_name


def test_create_enterprise_user_returns_the_correct_user_object(mock_client, mock_box_session, create_user_response):
    # pylint:disable=redefined-outer-name
    test_user_name = 'Ned Stark'
    test_user_login = 'eddard@box.com'
    value = json.dumps({'name': test_user_name, 'login': test_user_login})
    mock_box_session.post.return_value = create_user_response
    new_user = mock_client.create_user(name=test_user_name, login=test_user_login)

    assert len(mock_box_session.post.call_args_list) == 1

    assert mock_box_session.post.call_args[0] == ("{0}/users".format(API.BASE_API_URL),)
    assert mock_box_session.post.call_args[1] == {'data': value}
    assert isinstance(new_user, User)
    assert new_user.object_id == 1234
    assert new_user.name == test_user_name


def test_get_storage_policies(mock_client, mock_box_session):
    expected_url = mock_box_session.get_url('storage_policies')
    mock_policy = {
        'type': 'storage_policy',
        'id': '12345',
        'name': 'Test Storage Policy'
    }
    mock_box_session.get.return_value.json.return_value = {
        'limit': 100,
        'entries': [mock_policy]
    }
    policies = mock_client.get_storage_policies()
    policy = policies.next()
    mock_box_session.get.assert_called_once_with(expected_url, params={})
    assert isinstance(policy, StoragePolicy)
    assert policy.type == 'storage_policy'
    assert policy.id == '12345'
    assert policy.name == 'Test Storage Policy'


def test_create_terms_of_service(mock_client, mock_box_session):
    # pylint:disable=redefined-outer-name
    expected_url = "{0}/terms_of_services".format(API.BASE_API_URL)
    test_text = 'This is a test text'
    test_tos_type = 'external'
    test_status = 'enabled'
    value = json.dumps({
        'status': 'enabled',
        'tos_type': 'external',
        'text': 'This is a test text',
    })
    mock_box_session.post.return_value.json.return_value = {
        'type': 'terms_of_service',
        'id': '12345',
        'status': test_status,
        'tos_type': test_tos_type,
        'text': test_text,
    }
    new_terms_of_service = mock_client.create_terms_of_service('enabled', 'external', 'This is a test text')
    mock_box_session.post.assert_called_once_with(expected_url, data=value)
    assert isinstance(new_terms_of_service, TermsOfService)
    assert new_terms_of_service.type == 'terms_of_service'
    assert new_terms_of_service.id == '12345'
    assert new_terms_of_service.status == test_status
    assert new_terms_of_service.tos_type == test_tos_type
    assert new_terms_of_service.text == test_text


def test_get_all_terms_of_services(mock_client, mock_box_session):
    expected_url = "{0}/terms_of_services".format(API.BASE_API_URL)
    tos_body = {
        'type': 'terms_of_service',
        'id': '12345',
        'status': 'enabled',
        'tos_type': 'external',
    }
    mock_box_session.get.return_value.json.return_value = {
        'total_count': 1,
        'entries': [tos_body],
    }
    services = mock_client.get_terms_of_services(tos_type='external')
    service = services.next()
    mock_box_session.get.assert_called_once_with(expected_url, params={'tos_type': 'external'})
    assert isinstance(service, TermsOfService)
    assert service.type == 'terms_of_service'
    assert service.id == '12345'
    assert service.status == 'enabled'
    assert service.tos_type == 'external'


def test_create_webhook_returns_the_correct_policy_object(
        test_item_and_response,
        test_webhook,
        mock_client,
        mock_box_session,
        create_webhook_response,
):
    # pylint:disable=redefined-outer-name
    test_item, _ = test_item_and_response
    expected_url = "{0}/webhooks".format(API.BASE_API_URL)
    expected_body = {
        'target': {
            'type': test_item.object_type,
            'id': test_item.object_id,
        },
        'triggers': ['FILE.UPLOADED', 'FOLDER.CREATED'],
        'address': 'https://test.com',
    }
    value = json.dumps(expected_body)
    mock_box_session.post.return_value = create_webhook_response
    new_webhook = mock_client.create_webhook(test_item, ['FILE.UPLOADED', 'FOLDER.CREATED'], 'https://test.com')
    mock_box_session.post.assert_called_once_with(
        expected_url,
        data=value,
    )
    assert isinstance(new_webhook, Webhook)
    assert new_webhook.id == test_webhook.object_id
    assert new_webhook.type == test_webhook.object_type
    assert new_webhook.target['type'] == test_item.object_type
    assert new_webhook.target['id'] == test_item.object_id
    assert new_webhook.triggers == ['FILE.UPLOADED', 'FOLDER.CREATED']
    assert new_webhook.address == 'https://test.com'


def test_get_webhooks(mock_client, mock_box_session):
    expected_url = "{0}/webhooks".format(API.BASE_API_URL)
    webhook_body = {
        'type': 'webhook',
        'id': '12345',
        'target': {
            'type': 'folder',
            'id': '11111',
        },
    }
    mock_box_session.get.return_value.json.return_value = {
        'limit': 100,
        'entries': [webhook_body],
    }
    webhooks = mock_client.get_webhooks()
    webhook = webhooks.next()
    mock_box_session.get.assert_called_once_with(expected_url, params={})
    assert isinstance(webhook, Webhook)
    assert webhook.object_id == webhook_body['id']
    assert webhook.object_type == webhook_body['type']
    assert webhook.target['id'] == webhook_body['target']['id']
    assert webhook.target['type'] == webhook_body['target']['type']


def test_create_retention_policy(mock_client, mock_box_session, mock_user_list):
    policy_name = 'Test Retention Policy'
    policy_type = 'finite'
    disposition_action = 'remove_retention'
    expected_url = "{0}/retention_policies".format(API.BASE_API_URL)
    expected_data = {
        'policy_name': policy_name,
        'disposition_action': disposition_action,
        'policy_type': 'finite',
        'retention_length': 5,
        'can_owner_extend_retention': True,
        'are_owners_notified': False,
        'custom_notification_recipients': [
            {
                'type': mock_user_list[0].object_type,
                'id': mock_user_list[0].object_id,
            },
            {
                'type': mock_user_list[1].object_type,
                'id': mock_user_list[1].object_id,
            },
        ],
    }
    mock_policy = {
        'type': 'retention_policy',
        'id': '1234',
        'policy_name': policy_name,
        'policy_type': policy_type,
        'retention_length': 5,
        'disposition_action': disposition_action,
        'can_owner_extend_retention': False,
        'are_owners_notified': False,
        'custom_notification_recipients': [
            {
                'type': mock_user_list[0].object_type,
                'id': mock_user_list[0].object_id,
            },
            {
                'type': mock_user_list[1].object_type,
                'id': mock_user_list[1].object_id,
            },
        ],
    }
    mock_box_session.post.return_value.json.return_value = mock_policy
    policy = mock_client.create_retention_policy(
        policy_name=policy_name,
        disposition_action=disposition_action,
        retention_length=5,
        can_owner_extend_retention=True,
        are_owners_notified=False,
        custom_notification_recipients=mock_user_list
    )
    mock_box_session.post.assert_called_once_with(expected_url, data=json.dumps(expected_data))
    assert policy.object_id == mock_policy['id']
    assert policy.object_type == mock_policy['type']
    assert policy.policy_name == mock_policy['policy_name']
    assert policy.disposition_action == mock_policy['disposition_action']
    assert policy.can_owner_extend_retention == mock_policy['can_owner_extend_retention']
    assert policy.are_owners_notified == mock_policy['are_owners_notified']
    assert isinstance(policy, RetentionPolicy)


def test_create_infinte_retention_policy(mock_client, mock_box_session):
    policy_name = 'Test Retention Policy'
    policy_type = 'indefinite'
    disposition_action = 'remove_retention'
    expected_url = "{0}/retention_policies".format(API.BASE_API_URL)
    expected_data = {
        'policy_name': policy_name,
        'disposition_action': disposition_action,
        'policy_type': policy_type,
        'can_owner_extend_retention': False,
        'are_owners_notified': False,
    }
    mock_policy = {
        'type': 'retention_policy',
        'id': '1234',
        'policy_name': policy_name,
        'policy_type': policy_type,
        'disposition_action': disposition_action,
        'can_owner_extend_retention': False,
        'are_owners_notified': False,
    }
    mock_box_session.post.return_value.json.return_value = mock_policy
    policy = mock_client.create_retention_policy(
        policy_name=policy_name,
        disposition_action=disposition_action,
        retention_length=float('inf'),
        can_owner_extend_retention=False,
        are_owners_notified=False
    )
    mock_box_session.post.assert_called_once_with(expected_url, data=json.dumps(expected_data))
    assert policy.object_id == mock_policy['id']
    assert policy.object_type == mock_policy['type']
    assert policy.policy_name == mock_policy['policy_name']
    assert policy.disposition_action == mock_policy['disposition_action']
    assert policy.can_owner_extend_retention == mock_policy['can_owner_extend_retention']
    assert policy.are_owners_notified == mock_policy['are_owners_notified']
    assert isinstance(policy, RetentionPolicy)


def test_get_retention_policies(mock_client, mock_box_session, mock_user):
    expected_url = "{0}/retention_policies".format(API.BASE_API_URL)
    mock_policy = {
        'type': 'retention_policy',
        'id': '12345',
        'name': 'Test Retention Policy',
    }
    mock_box_session.get.return_value.json.return_value = {
        'limit': 100,
        'entries': [mock_policy],
        'next_marker': 'testMarker',
    }
    policies = mock_client.get_retention_policies(policy_name='Test Name', policy_type='finite', user=mock_user)
    policy = policies.next()
    params = {
        'policy_name': 'Test Name',
        'policy_type': 'finite',
        'created_by_user_id': '12345',
    }
    mock_box_session.get.assert_called_once_with(expected_url, params=params)
    assert isinstance(policy, RetentionPolicy)
    assert policy.id == mock_policy['id']
    assert policy.name == mock_policy['name']


def test_get_file_version_retentions(mock_client, mock_box_session, mock_file, mock_retention_policy):
    expected_url = "{0}/file_version_retentions".format(API.BASE_API_URL)
    mock_retention = {
        'type': 'file_version_retention',
        'id': '12345',
    }
    mock_box_session.get.return_value.json.return_value = {
        'limit': 100,
        'entries': [mock_retention],
        'next_marker': 'testMarker',
    }
    retentions = mock_client.get_file_version_retentions(
        target_file=mock_file,
        policy=mock_retention_policy,
        disposition_action='remove_retention',
        disposition_before='2014-09-15T13:15:35-07:00',
        disposition_after='2014-09-20T13:15:35-07:00',
    )
    retention = retentions.next()
    params = {
        'file_id': '11111',
        'policy_id': '22222',
        'disposition_action': 'remove_retention',
        'disposition_before': '2014-09-15T13:15:35-07:00',
        'disposition_after': '2014-09-20T13:15:35-07:00',
    }
    mock_box_session.get.assert_called_once_with(expected_url, params=params)
    assert isinstance(retention, FileVersionRetention)
    assert retention.id == mock_retention['id']
    assert retention.type == mock_retention['type']


def test_get_pending_collaborations(mock_client, mock_box_session):
    # pylint:disable=redefined-outer-name, protected-access
    expected_url = '{0}/collaborations'.format(API.BASE_API_URL)
    mock_collaboration = {
        'type': 'collaboration',
        'id': '12345',
        'created_by': {
            'type': 'user',
            'id': '33333',
        },
    }
    mock_box_session.get.return_value.json.return_value = {
        'total_count': 1,
        'limit': 2,
        'offset': 0,
        'entries': [mock_collaboration],
    }
    pending_collaborations = mock_client.get_pending_collaborations(limit=2)
    pending_collaboration = pending_collaborations.next()
    mock_box_session.get.assert_called_once_with(expected_url, params={'limit': 2, 'status': 'pending', 'offset': None})
    assert isinstance(pending_collaboration, Collaboration)
    assert pending_collaboration.id == mock_collaboration['id']
    assert pending_collaboration.type == mock_collaboration['type']
    assert pending_collaboration['created_by']['type'] == 'user'
    assert pending_collaboration['created_by']['id'] == '33333'


@pytest.fixture
def check_downscope_token_request(
        mock_client,
        mock_box_session,
        mock_object_id,
        make_mock_box_request,
):
    def do_check(item_class, scopes, additional_data, expected_data):
        dummy_downscoped_token = 'dummy_downscoped_token'
        dummy_expires_in = 1234
        mock_box_response, _ = make_mock_box_request(
            response={'access_token': dummy_downscoped_token, 'expires_in': dummy_expires_in},
        )
        mock_box_session.post.return_value = mock_box_response

        item = item_class(mock_box_session, mock_object_id) if item_class else None

        if additional_data:
            downscoped_token_response = mock_client.downscope_token(scopes, item, additional_data)
        else:
            downscoped_token_response = mock_client.downscope_token(scopes, item)

        assert downscoped_token_response.access_token == dummy_downscoped_token
        assert downscoped_token_response.expires_in == dummy_expires_in

        if item:
            expected_data['resource'] = item.get_url()
        mock_box_session.post.assert_called_once_with(
            '{0}/token'.format(API.OAUTH2_API_URL),
            data=expected_data,
        )

    return do_check


@pytest.mark.parametrize(
    'item_class,scopes,expected_scopes',
    [
        (File, [TokenScope.ITEM_READWRITE], 'item_readwrite'),
        (Folder, [TokenScope.ITEM_PREVIEW, TokenScope.ITEM_SHARE], 'item_preview item_share'),
        (File, [TokenScope.ITEM_READ, TokenScope.ITEM_SHARE, TokenScope.ITEM_DELETE], 'item_read item_share item_delete'),
        (None, [TokenScope.ITEM_DOWNLOAD], 'item_download'),
    ],
)
def test_downscope_token_sends_downscope_request(
        mock_client,
        check_downscope_token_request,
        item_class,
        scopes,
        expected_scopes,
):
    expected_data = {
        'subject_token': mock_client.auth.access_token,
        'subject_token_type': 'urn:ietf:params:oauth:token-type:access_token',
        'scope': expected_scopes,
        'grant_type': 'urn:ietf:params:oauth:grant-type:token-exchange',
    }
    check_downscope_token_request(item_class, scopes, {}, expected_data)


def test_downscope_token_sends_downscope_request_with_additional_data(
        mock_client,
        check_downscope_token_request,
):
    additional_data = {'grant_type': 'new_grant_type', 'extra_data_key': 'extra_data_value'}
    expected_data = {
        'subject_token': mock_client.auth.access_token,
        'subject_token_type': 'urn:ietf:params:oauth:token-type:access_token',
        'scope': 'item_readwrite',
        'grant_type': 'new_grant_type',
        'extra_data_key': 'extra_data_value',
    }
    check_downscope_token_request(File, [TokenScope.ITEM_READWRITE], additional_data, expected_data)


def test_device_pins_for_enterprise(mock_client, mock_box_session, device_pins_response, device_pin_id_1, device_pin_id_2):
    # pylint:disable=redefined-outer-name
<<<<<<< HEAD
    enterprise_id = '11111'
    expected_url = '{0}/enterprises/{1}/device_pinners'.format(API.BASE_API_URL, enterprise_id)
    mock_box_session.get.return_value = device_pins_response
    enterprise = mock_client.enterprise(enterprise_id)
    pins = mock_client.device_pinners(enterprise)
    for pin, expected_id in zip(pins, [device_pin_id_1, device_pin_id_2]):
        assert pin.object_id == expected_id
        # pylint:disable=protected-access
        assert pin._session == mock_box_session
    mock_box_session.get.assert_called_once_with(expected_url, params={})
=======
    enterprise_id = '33333'
    mock_box_session.get.return_value = device_pins_response
    expected_url = '{0}/enterprises/{1}/device_pinners'.format(API.BASE_API_URL, enterprise_id)
    pins = mock_client.device_pinners(enterprise_id, direction='asc')
    for pin, expected_id in zip(pins, [device_pin_id_1, device_pin_id_2]):
        assert pin.object_id == expected_id
        assert pin._session == mock_box_session  # pylint:disable=protected-access
    mock_box_session.get.assert_called_once_with(expected_url, params={'direction': 'asc'})


def test_get_current_enterprise(mock_client, mock_box_session):
    expected_url = '{0}/users/me'.format(API.BASE_API_URL)
    expected_params = {
        'fields': 'enterprise'
    }
    enterprise_id = '44444'
    enterprise_name = 'Acme, Inc.'
    user_json = {
        'type': 'user',
        'id': '33333',
        'enterprise': {
            'type': 'enterprise',
            'id': enterprise_id,
            'name': enterprise_name,
        },
    }
    mock_box_session.get.return_value.json.return_value = user_json

    enterprise = mock_client.get_current_enterprise()

    mock_box_session.get.assert_called_once_with(expected_url, params=expected_params, headers=None)
    assert isinstance(enterprise, Enterprise)
    assert enterprise.object_id == enterprise_id
    assert enterprise._session == mock_box_session  # pylint:disable=protected-access
    assert enterprise.name == enterprise_name
    mock_box_session.get.assert_called_once_with(expected_url, headers=None, params={'fields': 'enterprise'})


def test_comment(mock_client):
    # pylint:disable=redefined-outer-name
    comment_id = '12345'
    comment = mock_client.comment(comment_id)

    assert isinstance(comment, Comment)
    assert comment.object_id == comment_id


def test_collaboration(mock_client):
    # pylint:disable=redefined-outer-name
    collaboration_id = '12345'
    collaboration = mock_client.collaboration(collaboration_id)

    assert isinstance(collaboration, Collaboration)
    assert collaboration.object_id == collaboration_id


def test_legal_hold_policy(mock_client):
    # pylint:disable=redefined-outer-name
    policy_id = '12345'
    policy = mock_client.legal_hold_policy(policy_id)

    assert isinstance(policy, LegalHoldPolicy)
    assert policy.object_id == policy_id


def test_legal_hold_policy_assignment(mock_client):
    # pylint:disable=redefined-outer-name
    assignment_id = '12345'
    assignment = mock_client.legal_hold_policy_assignment(assignment_id)

    assert isinstance(assignment, LegalHoldPolicyAssignment)
    assert assignment.object_id == assignment_id


def test_legal_hold(mock_client):
    # pylint:disable=redefined-outer-name
    hold_id = '12345'
    legal_hold = mock_client.legal_hold(hold_id)

    assert isinstance(legal_hold, LegalHold)
    assert legal_hold.object_id == hold_id


def test_collection(mock_client):
    # pylint:disable=redefined-outer-name
    collection_id = '12345'
    collection = mock_client.collection(collection_id)

    assert isinstance(collection, Collection)
    assert collection.object_id == collection_id


def test_collections(mock_client, mock_box_session):
    # pylint:disable=redefined-outer-name, protected-access
    expected_url = '{0}/collections'.format(API.BASE_API_URL)
    mock_collection = {
        'type': 'collection',
        'id': '12345',
        'created_by': {
            'type': 'user',
            'id': '33333',
        },
    }
    mock_box_session.get.return_value.json.return_value = {
        'total_count': 1,
        'limit': 2,
        'offset': 0,
        'entries': [mock_collection],
    }
    collections = mock_client.collections(limit=2)
    collection = collections.next()
    mock_box_session.get.assert_called_once_with(expected_url, params={'limit': 2, 'offset': 0})
    assert isinstance(collection, Collection)
    assert collection.id == mock_collection['id']
    assert collection.type == mock_collection['type']
    assert collection['created_by']['type'] == 'user'
    assert collection['created_by']['id'] == '33333'


def test_task(mock_client):
    # pylint:disable=redefined-outer-name
    task_id = '12345'
    task = mock_client.task(task_id)

    assert isinstance(task, Task)
    assert task.object_id == task_id


def test_task_assignment(mock_client):
    # pylint:disable=redefined-outer-name
    assignment_id = '12345'
    assignment = mock_client.task_assignment(assignment_id)

    assert isinstance(assignment, TaskAssignment)
    assert assignment.object_id == assignment_id


def test_retention_policy(mock_client):
    # pylint:disable=redefined-outer-name
    policy_id = '12345'
    policy = mock_client.retention_policy(policy_id)

    assert isinstance(policy, RetentionPolicy)
    assert policy.object_id == policy_id


def test_retention_policy_assignment(mock_client):
    # pylint:disable=redefined-outer-name
    assignment_id = '12345'
    assignment = mock_client.retention_policy_assignment(assignment_id)

    assert isinstance(assignment, RetentionPolicyAssignment)
    assert assignment.object_id == assignment_id


def test_file_version_retention(mock_client):
    # pylint:disable=redefined-outer-name
    retention_id = '12345'
    file_version_retention = mock_client.file_version_retention(retention_id)

    assert isinstance(file_version_retention, FileVersionRetention)
    assert file_version_retention.object_id == retention_id


def test_web_link(mock_client):
    # pylint:disable=redefined-outer-name
    web_link_id = '12345'
    web_link = mock_client.web_link(web_link_id)

    assert isinstance(web_link, WebLink)
    assert web_link.object_id == web_link_id


def test_device_pinner(mock_client):
    # pylint:disable=redefined-outer-name
    pin_id = '12345'
    pin = mock_client.device_pinner(pin_id)

    assert isinstance(pin, DevicePinner)
    assert pin.object_id == pin_id
>>>>>>> 4b7a8fee
<|MERGE_RESOLUTION|>--- conflicted
+++ resolved
@@ -1080,7 +1080,6 @@
 
 def test_device_pins_for_enterprise(mock_client, mock_box_session, device_pins_response, device_pin_id_1, device_pin_id_2):
     # pylint:disable=redefined-outer-name
-<<<<<<< HEAD
     enterprise_id = '11111'
     expected_url = '{0}/enterprises/{1}/device_pinners'.format(API.BASE_API_URL, enterprise_id)
     mock_box_session.get.return_value = device_pins_response
@@ -1091,15 +1090,6 @@
         # pylint:disable=protected-access
         assert pin._session == mock_box_session
     mock_box_session.get.assert_called_once_with(expected_url, params={})
-=======
-    enterprise_id = '33333'
-    mock_box_session.get.return_value = device_pins_response
-    expected_url = '{0}/enterprises/{1}/device_pinners'.format(API.BASE_API_URL, enterprise_id)
-    pins = mock_client.device_pinners(enterprise_id, direction='asc')
-    for pin, expected_id in zip(pins, [device_pin_id_1, device_pin_id_2]):
-        assert pin.object_id == expected_id
-        assert pin._session == mock_box_session  # pylint:disable=protected-access
-    mock_box_session.get.assert_called_once_with(expected_url, params={'direction': 'asc'})
 
 
 def test_get_current_enterprise(mock_client, mock_box_session):
@@ -1271,5 +1261,4 @@
     pin = mock_client.device_pinner(pin_id)
 
     assert isinstance(pin, DevicePinner)
-    assert pin.object_id == pin_id
->>>>>>> 4b7a8fee
+    assert pin.object_id == pin_id