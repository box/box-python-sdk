--- conflicted
+++ resolved
@@ -527,7 +527,6 @@
     assert new_user.name == test_user_name
 
 
-<<<<<<< HEAD
 def test_get_storage_policies(mock_client, mock_box_session):
     expected_url = mock_box_session.get_url('storage_policies')
     mock_policy = {
@@ -543,7 +542,8 @@
     policy = policies.next()
     mock_box_session.get.assert_called_once_with(expected_url, params={})
     assert isinstance(policy, StoragePolicy)
-=======
+
+
 def test_create_retention_policy(mock_client, mock_box_session, mock_user_list):
     policy_name = 'Test Retention Policy'
     policy_type = 'finite'
@@ -666,13 +666,10 @@
     }
     mock_box_session.get.assert_called_once_with(expected_url, params=params)
     assert isinstance(policy, RetentionPolicy)
->>>>>>> 09534971
     assert policy.id == mock_policy['id']
     assert policy.name == mock_policy['name']
 
 
-<<<<<<< HEAD
-=======
 def test_get_file_version_retentions(mock_client, mock_box_session, mock_file, mock_retention_policy):
     expected_url = "{0}/file_version_retentions".format(API.BASE_API_URL)
     mock_retention = {
@@ -732,7 +729,6 @@
     assert pending_collaboration['created_by']['id'] == '33333'
 
 
->>>>>>> 09534971
 @pytest.fixture
 def check_downscope_token_request(
         mock_client,
