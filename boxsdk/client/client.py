# coding: utf-8
# pylint: disable=too-many-lines
from __future__ import unicode_literals, absolute_import
import json

from ..auth.oauth2 import TokenResponse
from ..session.session import Session, AuthorizedSession
from ..object.cloneable import Cloneable
from ..util.api_call_decorator import api_call
from ..object.search import Search
from ..object.events import Events
<<<<<<< HEAD
from ..object.collaboration_whitelist import CollaborationWhitelist
=======
from ..object.trash import Trash
>>>>>>> d79aa7ca
from ..pagination.limit_offset_based_object_collection import LimitOffsetBasedObjectCollection
from ..pagination.marker_based_object_collection import MarkerBasedObjectCollection
from ..util.shared_link import get_shared_link_header


class Client(Cloneable):
    unauthorized_session_class = Session
    authorized_session_class = AuthorizedSession

    def __init__(
            self,
            oauth,
            session=None,
    ):
        """
        :param oauth:
            OAuth2 object used by the session to authorize requests.
        :type oauth:
            :class:`OAuth2`
        :param session:
            The session object to use. If None is provided then an instance of :class:`AuthorizedSession` will be used.
        :type session:
            :class:`BoxSession`
        """
        super(Client, self).__init__()
        self._oauth = oauth
        if session is not None:
            self._session = session
        else:
            session = session or self.unauthorized_session_class()
            self._session = self.authorized_session_class(self._oauth, **session.get_constructor_kwargs())

    @property
    def auth(self):
        """
        Get the :class:`OAuth2` instance the client is using for auth to Box.

        :rtype:
            :class:`OAuth2`
        """
        return self._oauth

    @property
    def session(self):
        """
        Get the :class:`BoxSession` instance the client is using.

        :rtype:
            :class:`BoxSession`
        """
        return self._session

    @property
    def translator(self):
        """The translator used for translating Box API JSON responses into `BaseAPIJSONObject` smart objects.

        :rtype:   :class:`Translator`
        """
        return self._session.translator

    def folder(self, folder_id):
        """
        Initialize a :class:`Folder` object, whose box id is folder_id.

        :param folder_id:
            The box id of the :class:`Folder` object. Can use '0' to get the root folder on Box.
        :type folder_id:
            `unicode`
        :return:
            A :class:`Folder` object with the given folder id.
        :rtype:
            :class:`Folder`
        """
        return self.translator.translate('folder')(session=self._session, object_id=folder_id)

    def file(self, file_id):
        """
        Initialize a :class:`File` object, whose box id is file_id.

        :param file_id:
            The box id of the :class:`File` object.
        :type file_id:
            `unicode`
        :return:
            A :class:`File` object with the given file id.
        :rtype:
            :class:`File`
        """
        return self.translator.translate('file')(session=self._session, object_id=file_id)

    def comment(self, comment_id):
        """
        Initialize a :class:`Comment` object, whose Box ID is comment_id.

        :param comment_id:
            The Box ID of the :class:`Comment` object.
        :type comment_id:
            `unicode`
        :return:
            A :class:`Comment` object with the given comment ID.
        :rtype:
            :class:`Comment`
        """
        return self.translator.translate('comment')(session=self._session, object_id=comment_id)

    def user(self, user_id='me'):
        """
        Initialize a :class:`User` object, whose box id is user_id.

        :param user_id:
            The user id of the :class:`User` object. Can use 'me' to get the User for the current/authenticated user.
        :type user_id:
            `unicode`
        :return:
            A :class:`User` object with the given id.
        :rtype:
            :class:`User`
        """
        return self.translator.translate('user')(session=self._session, object_id=user_id)

    def group(self, group_id):
        """
        Initialize a :class:`Group` object, whose box id is group_id.

        :param group_id:
            The box id of the :class:`Group` object.
        :type group_id:
            `unicode`
        :return:
            A :class:`Group` object with the given group id.
        :rtype:
            :class:`Group`
        """
        return self.translator.translate('group')(session=self._session, object_id=group_id)

    def collaboration(self, collab_id):
        """
        Initialize a :class:`Collaboration` object, whose box id is collab_id.

        :param collab_id:
            The box id of the :class:`Collaboration` object.
        :type collab_id:
            `unicode`
        :return:
            A :class:`Collaboration` object with the given group id.
        :rtype:
            :class:`Collaboration`
        """
        return self.translator.translate('collaboration')(session=self._session, object_id=collab_id)

<<<<<<< HEAD
    def collaboration_whitelist(self):
        """
        Initilializes a :class:`CollaborationWhitelist` object.

        :return:
            A :class:`CollaborationWhitelist` object.
        :rype:
            :class:`CollaborationWhitelist`.
        """
        return CollaborationWhitelist(self._session)

    def collaboration_whitelist_entry(self, entry_id):
        """
        Initialize a :class:`CollaborationWhitelistEntry` object, whose box id is entry_id.

        :param entry_id:
            The box id of the :class:`CollaborationWhitelistEntry` object.
        :type entry_id:
            `unicode`
        :return:
            A :class:`CollaborationWhitelistEntry` object with the given entry id.
        :rtype:
            :class:`CollaborationWhitelistEntry`
        """
        return self.translator.get('collaboration_whitelist_entry')(session=self._session, object_id=entry_id)

    def collaboration_whitelist_exempt_target(self, target_id):
        """
        Initialize a :class:`CollaborationWhitelistExemptTarget` object, whose box id is target_id.

        :param target_id:
            The box id of the :class:`CollaborationWhitelistExemptTarget` object.
        :type target_id:
            `unicode`
        :return:
            A :class:`CollaborationWhitelistExemptTarget` object with the given target id.
        :rtype:
            :class:`CollaborationWhitelistExemptTarget`
        """
        return self.translator.get('collaboration_whitelist_exempt_target')(session=self._session, object_id=target_id)
=======
    def trash(self):
        """
        Initialize a :class:`Trash` object.

        :return:
            A :class:`Trash` object.
        :rtype:
            :class:`Trash`
        """
        return Trash(self._session)
>>>>>>> d79aa7ca

    def legal_hold_policy(self, policy_id):
        """
        Initialize a :class:`LegalHoldPolicy` object, whose box id is policy_id.

        :param policy_id:
            The box ID of the :class:`LegalHoldPolicy` object.
        :type policy_id:
            `unicode`
        :return:
            A :class:`LegalHoldPolicy` object with the given entry ID.
        :rtype:
            :class:`LegalHoldPolicy`
        """
        return self.translator.translate('legal_hold_policy')(session=self._session, object_id=policy_id)

    def legal_hold_policy_assignment(self, policy_assignment_id):
        """
        Initialize a :class:`LegalHoldPolicyAssignment` object, whose box id is policy_assignment_id.

        :param policy_assignment_id:
            The assignment ID of the :class:`LegalHoldPolicyAssignment` object.
        :type policy_assignment_id:
            `unicode`
        :return:
            A :class:`LegalHoldPolicyAssignment` object with the given entry ID.
        :rtype:
            :class:`LegalHoldPolicyAssignment`
        """
        return self.translator.translate('legal_hold_policy_assignment')(session=self._session, object_id=policy_assignment_id)

    def legal_hold(self, hold_id):
        """
        Initialize a :class:`LegalHold` object, whose box id is policy_id.

        :param hold_id:
            The legal hold ID of the :class:`LegalHold` object.
        :type hold_id:
            `unicode`
        :return:
            A :class:`LegalHold` object with the given entry ID.
        :rtype:
            :class:`LegalHold`
        """
        return self.translator.translate('legal_hold')(session=self._session, object_id=hold_id)

    def create_legal_hold_policy(
            self,
            policy_name,
            description=None,
            filter_starting_at=None,
            filter_ending_at=None,
            is_ongoing=None
    ):
        """
        Create a legal hold policy.

        :param policy_name:
            The legal hold policy's display name.
        :type policy_name:
            `unicode`
        :param description:
            The description of the legal hold policy.
        :type description:
            `unicode` or None
        :param filter_starting_at:
            The start time filter for legal hold policy
        :type filter_starting_at:
            `unicode` or None
        :param filter_ending_at:
            The end time filter for legal hold policy
        :type filter_ending_at:
            `unicode` or None
        :param is_ongoing:
            After initialization, Assignments under this Policy will continue applying to
            files based on events, indefinitely.
        :type is_ongoing:
            `bool` or None
        :returns:
            A legal hold policy object
        :rtype:
            :class:`LegalHoldPolicy
        """
        url = self.get_url('legal_hold_policies')
        policy_attributes = {'policy_name': policy_name}
        if description is not None:
            policy_attributes['description'] = description
        if filter_starting_at is not None:
            policy_attributes['filter_starting_at'] = filter_starting_at
        if filter_ending_at is not None:
            policy_attributes['filter_ending_at'] = filter_ending_at
        if is_ongoing is not None:
            policy_attributes['is_ongoing'] = is_ongoing
        box_response = self._session.post(url, data=json.dumps(policy_attributes))
        response = box_response.json()
        return self.translator.translate(response['type'])(
            session=self._session,
            object_id=response['id'],
            response_object=response,
        )

    def get_legal_hold_policies(self, policy_name=None, limit=None, marker=None, fields=None):
        """
        Get the entries in the legal hold policy using limit-offset paging.

        :param policy_name:
            The name of the legal hold policy case insensitive to search for
        :type policy_name:
            `unicode` or None
        :param limit:
            The maximum number of entries to return per page. If not specified, then will use the server-side default.
        :type limit:
            `int` or None
        :param marker:
            The paging marker to start paging from.
        :type marker:
            `unicode` or None
        :param fields:
            List of fields to request.
        :type fields:
            `Iterable` of `unicode`
        :returns:
            An iterator of the entries in the legal hold policy
        :rtype:
            :class:`BoxObjectCollection`
        """
        additional_params = {}
        if policy_name is not None:
            additional_params['policy_name'] = policy_name
        return MarkerBasedObjectCollection(
            session=self._session,
            url=self.get_url('legal_hold_policies'),
            additional_params=additional_params,
            limit=limit,
            marker=marker,
            fields=fields,
            return_full_pages=False,
        )

    def collection(self, collection_id):
        """
        Initialize a :class:`Collection` object, whose box ID is collection_id.

        :param collection_id:
            The box id of the :class:`Collection` object.
        :type collection_id:
            `unicode`
        :return:
            A :class:`Collection` object with the given collection ID.
        :rtype:
            :class:`Collection`
        """
        return self.translator.translate('collection')(session=self._session, object_id=collection_id)

    @api_call
    def collections(self, limit=None, offset=0, fields=None):
        """
        Get a list of collections for the current user.

        :param limit:
            The maximum number of users to return. If not specified, the Box API will determine an appropriate limit.
        :type limit:
            `int` or None
        :param offset:
            The user index at which to start the response.
        :type offset:
            `int`
        """
        return LimitOffsetBasedObjectCollection(
            self.session,
            self._session.get_url('collections'),
            limit=limit,
            fields=fields,
            offset=offset,
            return_full_pages=False,
        )

    @api_call
    def users(self, limit=None, offset=0, filter_term=None, user_type=None, fields=None):
        """
        Get a list of all users for the Enterprise along with their user_id, public_name, and login.

        :param limit:
            The maximum number of users to return. If not specified, the Box API will determine an appropriate limit.
        :type limit:
            `int` or None
        :param offset:
            The user index at which to start the response.
        :type offset:
            `int`
        :param filter_term:
            Filters the results to only users starting with the filter_term in either the name or the login.
        :type filter_term:
            `unicode` or None
        :param user_type:
            Filters the results to only users of the given type: 'managed', 'external', or 'all'.
        :type user_type:
            `unicode` or None
        :param fields:
            List of fields to request on the :class:`User` objects.
        :type fields:
            `Iterable` of `unicode`
        :return:
            The list of all users in the enterprise.
        :rtype:
            `list` of :class:`User`
        :returns:
            An iterator on the user's recent items
        :rtype:
            :class:`MarkerBasedObjectCollection`
        """
        url = self.get_url('users')
        additional_params = {}
        if filter_term:
            additional_params['filter_term'] = filter_term
        if user_type:
            additional_params['user_type'] = user_type
        return LimitOffsetBasedObjectCollection(
            url=url,
            session=self._session,
            additional_params=additional_params,
            limit=limit,
            offset=offset,
            fields=fields,
            return_full_pages=False,
        )

    @api_call
    def search(
            self,
            query,
            limit,
            offset,
            ancestor_folders=None,
            file_extensions=None,
            metadata_filters=None,
            result_type=None,
            content_types=None
    ):
        """
        Search Box for items matching the given query.

        :param query:
            The string to search for.
        :type query:
            `unicode`
        :param limit:
            The maximum number of items to return.
        :type limit:
            `int`
        :param offset:
            The search result at which to start the response.
        :type offset:
            `int`
        :param ancestor_folders:
            Folder ids to limit the search to.
        :type ancestor_folders:
            `iterable` of :class:`Folder`
        :param file_extensions:
            File extensions to limit the search to.
        :type file_extensions:
            `iterable` of `unicode`
        :param metadata_filters:
            Filters used for metadata search
        :type metadata_filters:
            :class:`MetadataSearchFilters`
        :param result_type:
            Which type of result you want. Can be file or folder.
        :type result_type:
            `unicode`
        :param content_types:
            Which content types to search. Valid types include name, description, file_content, comments, and tags.
        :type content_types:
            `Iterable` of `unicode`
        :return:
            A list of items that match the search query.
        :rtype:
            `list` of :class:`Item`
        """
        return Search(self._session).search(
            query=query,
            limit=limit,
            offset=offset,
            ancestor_folders=ancestor_folders,
            file_extensions=file_extensions,
            metadata_filters=metadata_filters,
            result_type=result_type,
            content_types=content_types,
        )

    def events(self):
        """
        Get an events object that can get the latest events from Box or set up a long polling event subscription.
        """
        return Events(self._session)

    def group_membership(self, group_membership_id):
        """
        Initialize a :class:`GroupMembership` object, whose box id is group_membership_id.

        :param group_membership_id:
            The box id of the :class:`GroupMembership` object.
        :type group_membership_id:
            `unicode`
        :return:
            A :class:`GroupMembership` object with the given membership id.
        :rtype:
            :class:`GroupMembership`
        """
        return self.translator.translate('group_membership')(
            session=self._session,
            object_id=group_membership_id,
        )

    @api_call
    def get_groups(self, name=None, limit=None, offset=None, fields=None):
        """
        Get a list of all groups for the current user.

        :param name:
            Filter on the name of the groups to return.
        :type name:
            `unicode` or None
        :param limit:
            The maximum number of groups to return. If not specified, the Box API will determine an appropriate limit.
        :type limit:
            `int` or None
        :param offset:
            The group index at which to start the response.
        :type offset:
            `int` or None.
        :param fields:
            List of fields to request on the :class:`Group` objects.
        :type fields:
            `Iterable` of `unicode`
        :return:
            The collection of all groups.
        :rtype:
            `Iterable` of :class:`Group`
        """
        url = self.get_url('groups')
        additional_params = {}
        if name:
            additional_params['name'] = name
        return LimitOffsetBasedObjectCollection(
            url=url,
            session=self._session,
            limit=limit,
            offset=offset,
            fields=fields,
            return_full_pages=False,
        )

    def webhook(self, webhook_id):
        """
        Initialize a :class:`Webhook` object, whose box id is webhook_id.

        :param webhook_id:
            The box ID of the :class: `Webhook` object.
        :type webhook_id:
            `unicode`
        :return:
            A :class:`Webhook` object with the given entry ID.
        :rtype:
            :class:`Webhook`
        """
        return self.translator.get('webhook')(session=self._session, object_id=webhook_id)

    def create_webhook(self, target, triggers, address):
        """
        Create a webhook on the given file.

        :param target:
            Either a :class:`File` or :class:`Folder` to assign a webhook to.
        :type target:
            :class:`File` or :class`Folder`
        :param triggers:
            Event types that trigger notifications for the target.
        :type triggers:
            `list` of `unicode`
        :param address:
            The url to send the notification to.
        :type address:
            `unicode`
        :return:
            A :class:`Webhook` object with the given entry ID.
        :rtype:
            :class:`Webhook`
        """
        url = self.get_url('webhooks')
        webhook_attributes = {
            'target': {
                'type': target.object_type,
                'id': target.object_id,
            },
            'triggers': triggers,
            'address': address,
        }
        box_response = self._session.post(url, data=json.dumps(webhook_attributes))
        response = box_response.json()
        return self.translator.translate(response['type'])(
            session=self._session,
            object_id=response['id'],
            response_object=response,
        )

    def get_webhooks(self, limit=None, marker=None, fields=None):
        """
        Get all webhooks in an enterprise.

        :param limit:
            The maximum number of entries to return.
        :type limit:
            `int` or None
        :param marker:
            The position marker at which to begin the response.
        :type marker:
            `unicode` or None
        :param fields:
            List of fields to request on the file or folder which the `RecentItem` references.
        :type fields:
            `Iterable` of `unicode`
        :returns:
            An iterator of the entries in the webhook
        :rtype:
            :class:`BoxObjectCollection`
        """
        return MarkerBasedObjectCollection(
            session=self._session,
            url=self.get_url('webhooks'),
            limit=limit,
            marker=marker,
            fields=fields,
        )

    @api_call
    def create_group(
            self,
            name,
            provenance=None,
            external_sync_identifier=None,
            description=None,
            invitability_level=None,
            member_viewability_level=None,
            fields=None,
    ):
        """
        Create a group with the given name.

        :param name:
            The name of the group.
        :type name:
            `unicode`
        :param provenance:
            Used to track the external source where the group is coming from.
        :type provenance:
            `unicode` or None
        :param external_sync_identifier:
            Used as a group identifier for groups coming from an external source.
        :type external_sync_identifier:
            `unicode` or None
        :param description:
            Description of the group.
        :type description:
            `unicode` or None
        :param invitability_level:
            Specifies who can invite this group to folders.
        :type invitability_level:
            `unicode`
        :param member_viewability_level:
            Specifies who can view the members of this group.
        :type member_viewability_level:
            `unicode`
        :param fields:
            List of fields to request on the :class:`Group` objects.
        :type fields:
            `Iterable` of `unicode`
        :return:
            The newly created Group.
        :rtype:
            :class:`Group`
        :raises:
            :class:`BoxAPIException` if current user doesn't have permissions to create a group.
        """
        url = self.get_url('groups')
        additional_params = {}
        body_attributes = {
            'name': name,
        }
        if provenance is not None:
            body_attributes['provenance'] = provenance
        if external_sync_identifier is not None:
            body_attributes['external_sync_identifier'] = external_sync_identifier
        if description is not None:
            body_attributes['description'] = description
        if invitability_level is not None:
            body_attributes['invitability_level'] = invitability_level
        if member_viewability_level is not None:
            body_attributes['member_viewability_level'] = member_viewability_level
        if fields is not None:
            additional_params['fields'] = ','.join(fields)
        box_response = self._session.post(url, data=json.dumps(body_attributes), params=additional_params)
        response = box_response.json()
        return self.translator.translate('group')(
            session=self._session,
            object_id=response['id'],
            response_object=response,
        )

    def task(self, task_id):
        """
        Initialize a :class:`Task` object, whose box id is task_id.

        :param task_id:
            The box ID of the :class:`Task` object.
        :type task_id:
            `unicode`
        :return:
            A :class:`Task` object with the given entry ID.
        :rtype:
            :class:`Task`
        """
        return self.translator.get('task')(session=self._session, object_id=task_id)

    def task_assignment(self, assignment_id):
        """
        Initialize a :class:`TaskAssignment` object, whose box id is assignment_id.

        :param assignment_id:
            The box ID of the :class:`TaskAssignment` object.
        :type assignment_id:
            `unicode`
        :return:
            A :class:`TaskAssignment` object with the given entry ID.
        :rtype:
            :class:`TaskAssignment`
        """
        return self.translator.get('task_assignment')(session=self._session, object_id=assignment_id)

    def retention_policy(self, retention_id):
        """
        Initialize a :class:`RetentionPolicy` object, whose box id is retention_id.

        :param retention_id:
            The box ID of the :class:`RetentionPolicy` object.
        :type retention_id:
            `unicode`
        :return:
            A :class:`RetentionPolicy` object with the given entry ID.
        :rtype:
            :class:`RetentionPolicy`
        """
        return self.translator.translate('retention_policy')(session=self._session, object_id=retention_id)

    def file_version_retention(self, retention_id):
        """
        Initialize a :class:`FileVersionRetention` object, whose box id is retention_id.

        :param retention_id:
            The box ID of the :class:`FileVersionRetention` object.
        :type retention_id:
            `unicode`
        :return:
            A :class:`FileVersionRetention` object with the given retention ID.
        :rtype:
            :class:`FileVersionRetention`
        """
        return self.translator.translate('file_version_retention')(session=self._session, object_id=retention_id)

    def retention_policy_assignment(self, assignment_id):
        """
        Initialize a :class:`RetentionPolicyAssignment` object, whose box id is assignment_id.

        :param assignment_id:
            The box ID of the :class:`RetentionPolicyAssignment` object.
        :type assignment_id:
            `unicode`
        :return:
            A :class:`RetentionPolicyAssignment` object with the given assignment ID.
        :rtype:
            :class:`RetentionPolicyAssignment`
        """
        return self.translator.translate('retention_policy_assignment')(session=self._session, object_id=assignment_id)

    def create_retention_policy(
            self,
            policy_name,
            disposition_action,
            retention_length,
            can_owner_extend_retention=None,
            are_owners_notified=None,
            custom_notification_recipients=None,
    ):
        """
        Create a retention policy for the given enterprise.

        :param policy_name:
            The name of the retention policy.
        :type policy_name:
            `unicode`
        :param retention_length:
            The amount of time in days to apply the retention policy to the selected content.
            The retention_length should be set to float('inf') for indefinite policies.
        :type retention_length:
            `int` or float('inf')
        :param disposition_action:
            For `finite` policy can be set to `permanently delete` or `remove retention`.
            For `indefinite` policy this must be set to `remove_retention`
        :type disposition_action:
            `unicode`
        :param can_owner_extend_retention:
            The owner of a file will be allowed to extend the retention if set to true.
        :type can_owner_extend_retention:
            `boolean` or None
        :param are_owners_notified:
            The owner or co-owner will get notified when a file is nearing expiration.
        :type are_owners_notified:
            `boolean` or None
        :param custom_notification_recipients:
            A custom list of user mini objects that should be notified when a file is nearing expiration.
        :type custom_notification_recipients:
            `list` of :class:`User` objects
        :return:
            The newly created Retention Policy
        :rtype:
            :class:`RetentionPolicy`
        """
        url = self.get_url('retention_policies')
        user_list = []
        retention_attributes = {
            'policy_name': policy_name,
            'disposition_action': disposition_action,
        }
        if retention_length == float('inf'):
            retention_attributes['policy_type'] = 'indefinite'
        else:
            retention_attributes['policy_type'] = 'finite'
            retention_attributes['retention_length'] = retention_length
        if can_owner_extend_retention is not None:
            retention_attributes['can_owner_extend_retention'] = can_owner_extend_retention
        if are_owners_notified is not None:
            retention_attributes['are_owners_notified'] = are_owners_notified
        if custom_notification_recipients is not None:
            user_list = [{'type': user.object_type, 'id': user.object_id} for user in custom_notification_recipients]
            retention_attributes['custom_notification_recipients'] = user_list
        box_response = self._session.post(url, data=json.dumps(retention_attributes))
        response = box_response.json()
        return self.translator.translate(response['type'])(session=self._session, object_id=response['id'], response_object=response)

    def get_retention_policies(
            self,
            policy_name=None,
            policy_type=None,
            user=None,
            limit=None,
            marker=None,
            fields=None,
    ):
        """
        Get the entries in the retention policy using marker-based paging.

        :param policy_name:
            The name of the retention policy.
        :type policy_name:
            `unicode` or None
        :param policy_type:
            Set to either `finite` or `indefinite`
        :type policy_type:
            `unicode` or None
        :param user:
            A user to filter the retention policies.
        :type user:
            :class:`User` or None
        :param limit:
            The maximum number of entries to return per page. If not specified, then will use the server-side default.
        :type limit:
            `int` or None
        :param marker:
            The paging marker to start paging from
        :type marker:
            `unicode` or None
        :param fields:
            List of fields to request
        :type fields:
            `Iterable` of `unicode`
        :returns:
            An iterator of the entries in the retention policy
        :rtype:
            :class:`BoxObjectCollection`
        """
        additional_params = {}
        if policy_name is not None:
            additional_params['policy_name'] = policy_name
        if policy_type is not None:
            additional_params['policy_type'] = policy_type
        if user is not None:
            additional_params['created_by_user_id'] = user.object_id
        return MarkerBasedObjectCollection(
            session=self._session,
            url=self._session.get_url('retention_policies'),
            additional_params=additional_params,
            limit=limit,
            marker=marker,
            fields=fields,
            return_full_pages=False,
        )

    def get_file_version_retentions(
            self,
            target_file=None,
            file_version=None,
            policy=None,
            disposition_action=None,
            disposition_before=None,
            disposition_after=None,
            limit=None,
            marker=None,
            fields=None,
    ):
        """
        Get the entries in the file version retention.

        :param target_file:
            The file to filter the file version.
        :type target_file:
            :class:`File` or None
        :param file_version:
            A file version to filter the file version retentions by.
        :type file_version:
            :class:`FileVersion` or None
        :param policy:
            A policy to filter the file version retentions by.
        :type policy:
            :class:`RetentionPolicy` or None
        :param disposition_action:
            Can be set to `permanently_delete` or `remove_retention`.
        :type disposition_action:
            `unicode` or None
        :param disposition_before:
            A date time filter for disposition action.
        :type disposition_before:
            `unicode` or None
        :param disposition_after:
            A date time filter for disposition action.
        :type disposition_after:
            `unicode` or None
        :param limit:
            The maximum number of entries to return per page. If not specified, then will use the server-side default.
        :type limit:
            `int` or None
        :param marker:
            The paging marker to start paging from
        :type marker:
            `unicode` or None
        :param fields:
            List of fields to request
        :type fields:
            `Iterable` of `unicode`
        :returns:
           An iterator of the entries in the file version retention.
        :rtype:
            :class:`BoxObjectCollection`
        """
        additional_params = {}
        if target_file is not None:
            additional_params['file_id'] = target_file.object_id
        if file_version is not None:
            additional_params['file_version_id'] = file_version.object_id
        if policy is not None:
            additional_params['policy_id'] = policy.object_id
        if disposition_action is not None:
            additional_params['disposition_action'] = disposition_action
        if disposition_before is not None:
            additional_params['disposition_before'] = disposition_before
        if disposition_after is not None:
            additional_params['disposition_after'] = disposition_after
        return MarkerBasedObjectCollection(
            session=self._session,
            url=self._session.get_url('file_version_retentions'),
            additional_params=additional_params,
            limit=limit,
            marker=marker,
            fields=fields,
            return_full_pages=False,
        )

    def web_link(self, web_link_id):
        """
        Initialize a :class: `WebLink` object, whose box id is web_link_id.
        :param web_link_id:
            The box ID of the :class:`WebLink` object.
        :type web_link_id:
            `unicode`
        :return:
            A :class:`WebLink` object with the given entry ID.
        :rtype:
            :class:`WebLink`
        """
        return self.translator.translate('web_link')(session=self._session, object_id=web_link_id)

    @api_call
    def get_recent_items(self, limit=None, marker=None, fields=None, **collection_kwargs):
        """
        Get the user's recently accessed items.

        :param: limit
            The maximum number of items to return. If limit is set to None, then the default
            limit (returned by Box in the response) is used. See https://developer.box.com/reference#get-recent-items
            for default.
        :type: limit
            `int` or None
        :param marker:
            The index at which to start returning items.
        :type marker:
            `str` or None
        :param fields:
            List of fields to request on the file or folder which the `RecentItem` references.
        :type fields:
            `Iterable` of `unicode`
        :param **collection_kwargs:
            Keyword arguments passed to `MarkerBasedObjectCollection`.
        :type **collection_args:
            `dict`
        :returns:
            An iterator on the user's recent items
        :rtype:
            :class:`MarkerBasedObjectCollection`
        """
        return MarkerBasedObjectCollection(
            self.session,
            self.get_url('recent_items'),
            limit=limit,
            fields=fields,
            marker=marker,
            **collection_kwargs
        )

    @api_call
    def get_shared_item(self, shared_link, password=None):
        """
        Get information about a Box shared link. https://box-content.readme.io/reference#get-a-shared-item

        :param shared_link:
            The shared link.
        :type shared_link:
            `unicode`
        :param password:
            The password for the shared link.
        :type password:
            `unicode`
        :return:
            The item referred to by the shared link.
        :rtype:
            :class:`Item`
        :raises:
            :class:`BoxAPIException` if current user doesn't have permissions to view the shared link.
        """
        response = self.make_request(
            'GET',
            self.get_url('shared_items'),
            headers=get_shared_link_header(shared_link, password),
        ).json()
        return self.translator.translate(response['type'])(
            session=self._session.with_shared_link(shared_link, password),
            object_id=response['id'],
            response_object=response,
        )

    @api_call
    def make_request(self, method, url, **kwargs):
        """
        Make an authenticated request to the Box API.

        :param method:
            The HTTP verb to use for the request.
        :type method:
            `unicode`
        :param url:
            The URL for the request.
        :type url:
            `unicode`
        :return:
            The network response for the given request.
        :rtype:
            :class:`BoxResponse`
        :raises:
            :class:`BoxAPIException`
        """
        return self._session.request(method, url, **kwargs)

    @api_call
    def create_user(self, name, login=None, **user_attributes):
        """
        Create a new user. Can only be used if the current user is an enterprise admin, or the current authorization
        scope is a Box developer edition instance.

        :param name:
            The user's display name.
        :type name:
            `unicode`
        :param login:
            The user's email address. Required for an enterprise user, but None for an app user.
        :type login:
            `unicode` or None
        :param user_attributes:
            Additional attributes for the user. See the documentation at
            https://box-content.readme.io/#create-an-enterprise-user for enterprise users
            or https://box-content.readme.io/docs/app-users for app users.
        """
        url = self.get_url('users')
        user_attributes['name'] = name
        if login is not None:
            user_attributes['login'] = login
        else:
            user_attributes['is_platform_access_only'] = True
        box_response = self._session.post(url, data=json.dumps(user_attributes))
        response = box_response.json()
        return self.translator.translate('user')(
            session=self._session,
            object_id=response['id'],
            response_object=response,
        )

    def get_pending_collaborations(self, limit=None, offset=None, fields=None):
        """
        Get the entries in the pending collaborations using limit-offset paging.

        :param limit:
            The maximum number of entries to return per page. If not specified, then will use the server-side default.
        :type limit:
            `int` or None
        :param offset:
            The offset of the item at which to begin the response.
        :type offset:
            `int` or None
        :param fields:
            List of fields to request.
        :type fields:
            `Iterable` of `unicode`
        :returns:
            An iterator of the entries in the pending collaborations
        :rtype:
            :class:`BoxObjectCollection`
        """
        return LimitOffsetBasedObjectCollection(
            session=self._session,
            url=self.get_url('collaborations'),
            additional_params={'status': 'pending'},
            limit=limit,
            offset=offset,
            fields=fields,
            return_full_pages=False,
        )

    def downscope_token(self, scopes, item=None, additional_data=None):
        """
        Generate a downscoped token for the provided file or folder with the provided scopes.

        :param scope:
            The scope(s) to apply to the resulting token.
        :type scopes:
            `Iterable` of :class:`TokenScope`
        :param item:
            (Optional) The file or folder to get a downscoped token for. If None, the resulting token will
            not be scoped down to just a single item.
        :type item:
            :class:`Item`
        :param additional_data:
            (Optional) Key value pairs which can be used to add/update the default data values in the request.
        :type additional_data:
            `dict`
        :return:
            The response for the downscope token request.
        :rtype:
            :class:`TokenResponse`
        """
        url = '{base_auth_url}/token'.format(base_auth_url=self._session.api_config.OAUTH2_API_URL)
        data = {
            'subject_token': self.auth.access_token,
            'subject_token_type': 'urn:ietf:params:oauth:token-type:access_token',
            'scope': ' '.join(scopes),
            'grant_type': 'urn:ietf:params:oauth:grant-type:token-exchange',
        }
        if item:
            data['resource'] = item.get_url()
        if additional_data:
            data.update(additional_data)

        box_response = self._session.post(url, data=data)
        return TokenResponse(box_response.json())

    def clone(self, session=None):
        """Base class override."""
        return self.__class__(oauth=self._oauth, session=(session or self._session))

    def get_url(self, endpoint, *args):
        """
        Return the URL for the given Box API endpoint.

        :param endpoint:
            The name of the endpoint.
        :type endpoint:
            `url`
        :param args:
            Additional parts of the endpoint URL.
        :type args:
            `Iterable`
        :rtype:
            `unicode`
        """
        # pylint:disable=no-self-use
        return self._session.get_url(endpoint, *args)

    def device_pinner(self, device_pin_id):
        """
        Initialize a :class:`DevicePinner` object, whose box id is device_pin_id.

        :param device_pin_id:
            The assignment ID of the :class:`DevicePin` object.
        :type device_pin_id:
            `unicode`
        :return:
            A :class:`DevicePinner` object with the given entry ID.
        :rtype:
            :class:`DevicePinner`
        """
        return self.translator.translate('device_pinner')(session=self._session, object_id=device_pin_id)

    def device_pinners(self, enterprise_id, direction=None, limit=None, marker=None, fields=None):
        """
        Returns all of the device pins for the given enterprise.

        :param enterprise_id:
            The id of the enterprise to retrieve device pinners for.
        :type enterprise_id:
            `unicode`
        :param direction:
            The sorting direction. Set to `ASC` or `DESC`
        :type direction:
            `unicode` or None
        :param limit:
            The maximum number of entries to return per page. If not specified, then will use the server-side default.
        :type limit:
            `int` or None
        :param marker:
            The paging marker to start paging from.
        :type marker:
            `unicode` or None
        :param fields:
            List of fields to request.
        :type fields:
            `Iterable` of `unicode`
        :returns:
            An iterator of the entries in the device pins.
        :rtype:
            :class:`BoxObjectCollection`
        """
        additional_params = {}
        if direction is not None:
            additional_params['direction'] = direction
        return MarkerBasedObjectCollection(
            session=self._session,
            url=self.get_url('enterprises', enterprise_id, 'device_pinners'),
            additional_params=additional_params,
            limit=limit,
            marker=marker,
            fields=fields,
            return_full_pages=False,
        )<|MERGE_RESOLUTION|>--- conflicted
+++ resolved
@@ -9,11 +9,8 @@
 from ..util.api_call_decorator import api_call
 from ..object.search import Search
 from ..object.events import Events
-<<<<<<< HEAD
 from ..object.collaboration_whitelist import CollaborationWhitelist
-=======
 from ..object.trash import Trash
->>>>>>> d79aa7ca
 from ..pagination.limit_offset_based_object_collection import LimitOffsetBasedObjectCollection
 from ..pagination.marker_based_object_collection import MarkerBasedObjectCollection
 from ..util.shared_link import get_shared_link_header
@@ -164,7 +161,6 @@
         """
         return self.translator.translate('collaboration')(session=self._session, object_id=collab_id)
 
-<<<<<<< HEAD
     def collaboration_whitelist(self):
         """
         Initilializes a :class:`CollaborationWhitelist` object.
@@ -205,7 +201,7 @@
             :class:`CollaborationWhitelistExemptTarget`
         """
         return self.translator.get('collaboration_whitelist_exempt_target')(session=self._session, object_id=target_id)
-=======
+
     def trash(self):
         """
         Initialize a :class:`Trash` object.
@@ -216,7 +212,6 @@
             :class:`Trash`
         """
         return Trash(self._session)
->>>>>>> d79aa7ca
 
     def legal_hold_policy(self, policy_id):
         """
