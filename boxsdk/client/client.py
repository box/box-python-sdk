--- conflicted
+++ resolved
@@ -13,18 +13,13 @@
 from ..object.file import File
 from ..object.group import Group
 from ..object.group_membership import GroupMembership
-<<<<<<< HEAD
+from ..object.retention_policy import RetentionPolicy
+from ..object.retention_policy_assignment import RetentionPolicyAssignment
 from ..object.storage_policy import StoragePolicy
 from ..object.storage_policy_assignment import StoragePolicyAssignment
 from ..object.web_link import WebLink
 from ..pagination.marker_based_object_collection import MarkerBasedObjectCollection
-=======
-from ..object.retention_policy import RetentionPolicy
-from ..object.retention_policy_assignment import RetentionPolicyAssignment
-from ..object.web_link import WebLink
-from ..pagination.marker_based_object_collection import MarkerBasedObjectCollection
 from ..pagination.limit_offset_based_object_collection import LimitOffsetBasedObjectCollection
->>>>>>> b1250be2
 from ..util.shared_link import get_shared_link_header
 from ..util.translator import Translator
 
@@ -471,7 +466,6 @@
         # pylint:disable=no-self-use
         return self._session.get_url(endpoint, *args)
 
-<<<<<<< HEAD
     def storage_policy(self, policy_id):
         """
         Initialize a :class:`StoragePolicy` object, whose box id is policy_id.
@@ -566,7 +560,7 @@
             url='{0}/storage_policy_assignments'.format(API.BASE_API_URL),
             additional_params=additional_params,
             limit=100,
-=======
+    
     def retention_policy(self, retention_id):
         """
         Initialize a :class:`RetentionPolicy` object, whose box id is retention_id.
@@ -712,7 +706,6 @@
             url=self._session.get_url('retention_policies'),
             additional_params=additional_params,
             limit=limit,
->>>>>>> b1250be2
             marker=marker,
             fields=fields,
             return_full_pages=False,
