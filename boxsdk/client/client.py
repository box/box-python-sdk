# coding: utf-8

from __future__ import unicode_literals, absolute_import
import json

from ..config import API
from ..session.box_session import BoxSession
from ..network.default_network import DefaultNetwork
from ..object.user import User
from ..object.folder import Folder
from ..object.search import Search
from ..object.events import Events
from ..object.file import File
from ..object.group import Group
from ..object.group_membership import GroupMembership
from ..object.retention_policy import RetentionPolicy
from ..object.retention_policy_assignment import RetentionPolicyAssignment
from ..object.storage_policy import StoragePolicy
from ..object.storage_policy_assignment import StoragePolicyAssignment
from ..object.web_link import WebLink
from ..pagination.marker_based_object_collection import MarkerBasedObjectCollection
from ..pagination.limit_offset_based_object_collection import LimitOffsetBasedObjectCollection
from ..util.shared_link import get_shared_link_header
from ..util.translator import Translator


class Client(object):

    def __init__(
            self,
            oauth=None,
            network_layer=None,
            session=None,
    ):
        """
        :param oauth:
            OAuth2 object used by the session to authorize requests.
        :type oauth:
            :class:`OAuth2`
        :param network_layer:
            The Network layer to use. If none is provided then an instance of :class:`DefaultNetwork` will be used.
        :type network_layer:
            :class:`Network`
        :param session:
            The session object to use. If None is provided then an instance of :class:`BoxSession` will be used.
        :type session:
            :class:`BoxSession`
        """
        network_layer = network_layer or DefaultNetwork()
        self._oauth = oauth
        self._network = network_layer
        self._session = session or BoxSession(oauth=oauth, network_layer=network_layer)

    @property
    def auth(self):
        """
        Get the :class:`OAuth2` instance the client is using for auth to Box.

        :rtype:
            :class:`OAuth2`
        """
        return self._oauth

    def folder(self, folder_id):
        """
        Initialize a :class:`Folder` object, whose box id is folder_id.

        :param folder_id:
            The box id of the :class:`Folder` object. Can use '0' to get the root folder on Box.
        :type folder_id:
            `unicode`
        :return:
            A :class:`Folder` object with the given folder id.
        :rtype:
            :class:`Folder`
        """
        return Folder(session=self._session, object_id=folder_id)

    def file(self, file_id):
        """
        Initialize a :class:`File` object, whose box id is file_id.

        :param file_id:
            The box id of the :class:`File` object.
        :type file_id:
            `unicode`
        :return:
            A :class:`File` object with the given file id.
        :rtype:
            :class:`File`
        """
        return File(session=self._session, object_id=file_id)

    def comment(self, comment_id):
        """
        Initialize a :class:`Comment` object, whose Box ID is comment_id.

        :param comment_id:
            The Box ID of the :class:`Comment` object.
        :type comment_id:
            `unicode`
        :return:
            A :class:`Comment` object with the given comment ID.
        :rtype:
            :class:`Comment`
        """
        return Translator().translate('comment')(session=self._session, object_id=comment_id)

    def web_link(self, web_link_id):
        """
        Initialize a :class: `WebLink` object, whose box id is web_link_id.

        :param web_link_id:
            The box ID of the :class:`WebLink` object.
        :type web_link_id:
            `unicode`
        :return:
            A :class: `WebLink` object with the given entry ID.
        :rtype:
            :class:`WebLink`
        """
        return WebLink(session=self._session, object_id=web_link_id)

    def user(self, user_id='me'):
        """
        Initialize a :class:`User` object, whose box id is user_id.

        :param user_id:
            The user id of the :class:`User` object. Can use 'me' to get the User for the current/authenticated user.
        :type user_id:
            `unicode`
        :return:
            A :class:`User` object with the given id.
        :rtype:
            :class:`User`
        """
        return User(session=self._session, object_id=user_id)

    def group(self, group_id):
        """
        Initialize a :class:`Group` object, whose box id is group_id.

        :param group_id:
            The box id of the :class:`Group` object.
        :type group_id:
            `unicode`
        :return:
            A :class:`Group` object with the given group id.
        :rtype:
            :class:`Group`
        """
        return Group(session=self._session, object_id=group_id)

    def collection(self, collection_id):
        """
        Initialize a :class:`Collection` object, whose box ID is collection_id.

        :param collection_id:
            The box id of the :class:`Collection` object.
        :type collection_id:
            `unicode`
        :return:
            A :class:`Collection` object with the given collection ID.
        :rtype:
            :class:`Collection`
        """
        return Translator().translate('collection')(session=self._session, object_id=collection_id)

    def collections(self, limit=None, offset=0, fields=None):
        """
        Get a list of collections for the current user.

        :param limit:
            The maximum number of users to return. If not specified, the Box API will determine an appropriate limit.
        :type limit:
            `int` or None
        :param offset:
            The user index at which to start the response.
        :type offset:
            `int`
        """
        return LimitOffsetBasedObjectCollection(
            self._session,
            self._session.get_url('collections'),
            limit=limit,
            fields=fields,
            offset=offset,
            return_full_pages=False,
        )

    def users(self, limit=None, offset=0, filter_term=None):
        """
        Get a list of all users for the Enterprise along with their user_id, public_name, and login.

        :param limit:
            The maximum number of users to return. If not specified, the Box API will determine an appropriate limit.
        :type limit:
            `int` or None
        :param offset:
            The user index at which to start the response.
        :type offset:
            `int`
        :param filter_term:
            Filters the results to only users starting with the filter_term in either the name or the login.
        :type filter_term:
            `unicode` or None
        :return:
            The list of all users in the enterprise.
        :rtype:
            `list` of :class:`User`
        """
        url = '{0}/users'.format(API.BASE_API_URL)
        params = dict(offset=offset)
        if limit is not None:
            params['limit'] = limit
        if filter_term is not None:
            params['filter_term'] = filter_term
        box_response = self._session.get(url, params=params)
        response = box_response.json()
        return [User(self._session, item['id'], item) for item in response['entries']]

    def search(
            self,
            query,
            limit,
            offset,
            ancestor_folders=None,
            file_extensions=None,
            metadata_filters=None,
            result_type=None,
            content_types=None
    ):
        """
        Search Box for items matching the given query.

        :param query:
            The string to search for.
        :type query:
            `unicode`
        :param limit:
            The maximum number of items to return.
        :type limit:
            `int`
        :param offset:
            The search result at which to start the response.
        :type offset:
            `int`
        :param ancestor_folders:
            Folder ids to limit the search to.
        :type ancestor_folders:
            `iterable` of :class:`Folder`
        :param file_extensions:
            File extensions to limit the search to.
        :type file_extensions:
            `iterable` of `unicode`
        :param metadata_filters:
            Filters used for metadata search
        :type metadata_filters:
            :class:`MetadataSearchFilters`
        :param result_type:
            Which type of result you want. Can be file or folder.
        :type result_type:
            `unicode`
        :param content_types:
            Which content types to search. Valid types include name, description, file_content, comments, and tags.
        :type content_types:
            `Iterable` of `unicode`
        :return:
            A list of items that match the search query.
        :rtype:
            `list` of :class:`Item`
        """
        return Search(self._session).search(
            query=query,
            limit=limit,
            offset=offset,
            ancestor_folders=ancestor_folders,
            file_extensions=file_extensions,
            metadata_filters=metadata_filters,
            result_type=result_type,
            content_types=content_types,
        )

    def events(self):
        """
        Get an events object that can get the latest events from Box or set up a long polling event subscription.
        """
        return Events(self._session)

    def group_membership(self, group_membership_id):
        """
        Initialize a :class:`GroupMembership` object, whose box id is group_membership_id.

        :param group_membership_id:
            The box id of the :class:`GroupMembership` object.
        :type group_membership_id:
            `unicode`
        :return:
            A :class:`GroupMembership` object with the given membership id.
        :rtype:
            :class:`GroupMembership`
        """
        return GroupMembership(session=self._session, object_id=group_membership_id)

    def groups(self):
        """
        Get a list of all groups for the current user.

        :return:
            The list of all groups.
        :rtype:
            `list` of :class:`Group`
        """
        url = '{0}/groups'.format(API.BASE_API_URL)
        box_response = self._session.get(url)
        response = box_response.json()
        return [Group(self._session, item['id'], item) for item in response['entries']]

    def create_group(self, name):
        """
        Create a group with the given name.

        :param name:
            The name of the group.
        :type name:
            `unicode`
        :return:
            The newly created Group.
        :rtype:
            :class:`Group`
        :raises:
            :class:`BoxAPIException` if current user doesn't have permissions to create a group.
        """
        url = '{0}/groups'.format(API.BASE_API_URL)
        body_attributes = {
            'name': name,
        }
        box_response = self._session.post(url, data=json.dumps(body_attributes))
        response = box_response.json()
        return Group(self._session, response['id'], response)

    def get_shared_item(self, shared_link, password=None):
        """
        Get information about a Box shared link. https://box-content.readme.io/reference#get-a-shared-item

        :param shared_link:
            The shared link.
        :type shared_link:
            `unicode`
        :param password:
            The password for the shared link.
        :type password:
            `unicode`
        :return:
            The item referred to by the shared link.
        :rtype:
            :class:`Item`
        :raises:
            :class:`BoxAPIException` if current user doesn't have permissions to view the shared link.
        """
        response = self.make_request(
            'GET',
            '{0}/shared_items'.format(API.BASE_API_URL),
            headers=get_shared_link_header(shared_link, password),
        ).json()
        return Translator().translate(response['type'])(
            self._session.with_shared_link(shared_link, password),
            response['id'],
            response,
        )

    def make_request(self, method, url, **kwargs):
        """
        Make an authenticated request to the Box API.

        :param method:
            The HTTP verb to use for the request.
        :type method:
            `unicode`
        :param url:
            The URL for the request.
        :type url:
            `unicode`
        :return:
            The network response for the given request.
        :rtype:
            :class:`BoxResponse`
        :raises:
            :class:`BoxAPIException`
        """
        return self._session.request(method, url, **kwargs)

    def create_user(self, name, login=None, **user_attributes):
        """
        Create a new user. Can only be used if the current user is an enterprise admin, or the current authorization
        scope is a Box developer edition instance.

        :param name:
            The user's display name.
        :type name:
            `unicode`
        :param login:
            The user's email address. Required for an enterprise user, but None for an app user.
        :type login:
            `unicode` or None
        :param user_attributes:
            Additional attributes for the user. See the documentation at
            https://box-content.readme.io/#create-an-enterprise-user for enterprise users
            or https://box-content.readme.io/docs/app-users for app users.
        """
        url = '{0}/users'.format(API.BASE_API_URL)
        user_attributes['name'] = name
        if login is not None:
            user_attributes['login'] = login
        else:
            user_attributes['is_platform_access_only'] = True
        box_response = self._session.post(url, data=json.dumps(user_attributes))
        response = box_response.json()
        return User(self._session, response['id'], response)

    def as_user(self, user):
        """
        Returns a new client object with default headers set up to make requests as the specified user.

        :param user:
            The user to impersonate when making API requests.
        :type user:
            :class:`User`
        """
        return self.__class__(self._oauth, self._network, self._session.as_user(user))

    def with_shared_link(self, shared_link, shared_link_password):
        """
        Returns a new client object with default headers set up to make requests using the shared link for auth.

        :param shared_link:
            The shared link.
        :type shared_link:
            `unicode`
        :param shared_link_password:
            The password for the shared link.
        :type shared_link_password:
            `unicode`
        """
        return self.__class__(
            self._oauth,
            self._network,
            self._session.with_shared_link(shared_link, shared_link_password),
        )

    def get_url(self, endpoint, *args):
        """
        Return the URL for the given Box API endpoint.

        :param endpoint:
            The name of the endpoint.
        :type endpoint:
            `url`
        :param args:
            Additional parts of the endpoint URL.
        :type args:
            `Iterable`
        :rtype:
            `unicode`
        """
        # pylint:disable=no-self-use
        return self._session.get_url(endpoint, *args)

<<<<<<< HEAD
    def root_folder(self):
        """
        Returns a user's root folder object.
        """
        return Translator().translate('folder')(self._session, '0')
=======
    def storage_policy(self, policy_id):
        """
        Initialize a :class:`StoragePolicy` object, whose box id is policy_id.

        :param policy_id:
            The box ID of the :class:`StoragePolicy` object.
        :type policy_id:
            `unicode`
        :return:
            A :class:`StoragePolicy` object with the given entry ID.
        :rtype:
            :class:`StoragePolicy`
        """
        return StoragePolicy(session=self._session, object_id=policy_id)

    def storage_policy_assignment(self, assignment_id):
        """
        Initialize a :class:`StoragePolicyAssignment` object, whose box id is assignment_id.

        :param assignment_id:
            The box ID of the :class:`StoragePolicyAssignment` object.
        :type assignment_id:
            `unicode`
        :return:
            A :class:`StoragePolicyAssignment` object with the given entry ID.
        :rtype:
            :class:`StoragePolicyAssignment`
        """
        return StoragePolicyAssignment(session=self._session, object_id=assignment_id)

    def storage_policies(self, limit=None, marker=None, fields=None):
        """
        Get the entries in the storage policy using limit-offset paging.

        :param limit:
            The maximum number of entries to return per page. If not specified, then will use the server-side default.
        :type limit:
            `int` or None
        :param marker:
            The paging marker to start paging from.
        :type marker:
            `str` or None
        :param fields:
            List of fields to request.
        :type fields:
            `Iterable` of `unicode`
        :returns:
            An iterator of the entries in the storage policy
        :rtype:
            :class:`BoxObjectCollection`
        """
        return MarkerBasedObjectCollection(
            session=self._session,
            url=self.get_url('storage_policies'),
            limit=limit,
            marker=marker,
            fields=fields,
            return_full_pages=False,
        )

    def storage_policy_assignments(self, resolved_for_type, resolved_for_id, marker=None, fields=None):
        """
        Get the entries in the storage policy assignment using limit-offset paging.

        :param resolved_for_type:
            Set to either `user` or `enterprise`
        :type limit:
            unicode
        :param resolved_for_id:
            The id of the user or enterprise
        :type limit:
            unicode
        :param marker:
            The paging marker to start paging from.
        :type marker:
            `str` or None
        :param fields:
            List of fields to request.
        :type fields:
            `Iterable` of `unicode`
        :returns:
            An iterator of the entries in the storage policy assignment
        :rtype:
            :class:`BoxObjectCollection`
        """
        additional_params = {
            'resolved_for_type': resolved_for_type,
            'resolved_for_id': resolved_for_id,
        }
        return MarkerBasedObjectCollection(
            session=self._session,
            url='{0}/storage_policy_assignments'.format(API.BASE_API_URL),
            additional_params=additional_params,
            limit=100,
            marker=marker,
            fields=fields,
        )

    def retention_policy(self, retention_id):
        """
        Initialize a :class:`RetentionPolicy` object, whose box id is retention_id.

        :param retention_id:
            The box ID of the :class:`RetentionPolicy` object.
        :type retention_id:
            `unicode`
        :return:
            A :class:`RetentionPolicy` object with the given entry ID.
        :rtype:
            :class:`RetentionPolicy`
        """
        return RetentionPolicy(session=self._session, object_id=retention_id)

    def retention_policy_assignment(self, assignment_id):
        """
        Initialize a :class:`RetentionPolicyAssignment` object, whose box id is assignment_id.

        :param assignment_id:
            The box ID of the :class:`RetentionPolicyAssignment` object.
        :type assignment_id:
            `unicode`
        :return:
            A :class:`RetentionPolicyAssignment` object with the given assignment ID.
        :rtype:
            :class:`RetentionPolicyAssignment`
        """
        return RetentionPolicyAssignment(session=self._session, object_id=assignment_id)

    def create_retention_policy(
            self,
            policy_name,
            policy_type,
            disposition_action,
            can_owner_extend_retention=False,
            are_owners_notified=False,
            retention_length=None,
            custom_notification_recipients=None,
    ):
        """
        Create a retention policy for the given enterprise.

        :param policy_name:
            The name of the retention policy.
        :type policy_name:
            `unicode`
        :param policy_type:
            Set to either `finite` or `indefinite`
        :type policy_type:
            `unicode`
        :param disposition_action:
            For `finite` policy can be set to `permanently delete` or `remove retention`.
            For `indefinite` policy this must be set to `remove_retention`
        :type disposition_action:
            `unicode`
        :param can_owner_extend_retention:
            The owner of a file will be allowed to extend the retention if set to true.
        :type can_owner_extend_retention:
            `boolean` or None
        :param are_owners_notified:
            The owner or co-owner will get notified when a file is nearing expiration.
        :type are_owners_notified:
            `boolean` or None
        :param retention_length:
            The amount of time in days to apply the retention policy to the selected content.
            Do not specify for `indefinite` policies, only for `finite` policies.
        :type are_owners_notified:
            `int` or None
        :param custom_notification_recipients:
            A custom list of user mini objects that should be notified when a file is nearing expiration.
        :type custom_notification_recipients:
            `list` or `User` objects
        :return:
            The newly created Retention Policy
        :rtype:
            :class:`RetentionPolicy`
        """
        url = '{0}/retention_policies'.format(API.BASE_API_URL)
        retention_attributes = {
            'policy_name': policy_name,
            'policy_type': policy_type,
            'disposition_action': disposition_action,
        }
        if can_owner_extend_retention is not None:
            retention_attributes['can_owner_extend_retention'] = can_owner_extend_retention
        if are_owners_notified is not None:
            retention_attributes['are_owners_notified'] = are_owners_notified
        if retention_length is not None:
            retention_attributes['retention_length'] = retention_length
        if custom_notification_recipients is not None:
            retention_attributes['custom_notification_recipients'] = custom_notification_recipients
        box_response = self._session.post(url, data=json.dumps(retention_attributes))
        response = box_response.json()
        return RetentionPolicy(self._session, response['id'], response)

    def retention_policies(
            self,
            policy_name=None,
            policy_type=None,
            created_by_user_id=None,
            limit=None,
            marker=None,
            fields=None,
    ):
        """
        Get the entries in the retention policy using marker-based paging.

        :param policy_name:
            The name of the retention policy.
        :type policy_name:
            `unicode` or None
        :param policy_type:
            Set to either `finite` or `indefinite`
        :type policy_type:
            `unicode` or None
        :param created_by_user_id:
            A user id to filter the retention policies.
        :type created_by_user_id:
            `unicode` or None
        :param limit:
            The maximum number of entries to return per page. If not specified, then will use the server-side default.
        :type limit:
            `str` or None
        :param marker:
            The paging marker to start paging from
        :type marker:
            `str` or None
        :param fields:
            List of fields to request
        :type fields:
            `Iterable` of `unicode`
        :returns:
            An iterator of the entries in the retention policy
        """
        additional_params = {
            'policy_name': policy_name,
            'policy_type': policy_type,
            'created_by_user_id': created_by_user_id,
        }
        return MarkerBasedObjectCollection(
            session=self._session,
            url=self._session.get_url('retention_policies'),
            additional_params=additional_params,
            limit=limit,
            marker=marker,
            fields=fields,
            return_full_pages=False,
        )
>>>>>>> 14021882
<|MERGE_RESOLUTION|>--- conflicted
+++ resolved
@@ -466,13 +466,12 @@
         # pylint:disable=no-self-use
         return self._session.get_url(endpoint, *args)
 
-<<<<<<< HEAD
     def root_folder(self):
         """
         Returns a user's root folder object.
         """
         return Translator().translate('folder')(self._session, '0')
-=======
+
     def storage_policy(self, policy_id):
         """
         Initialize a :class:`StoragePolicy` object, whose box id is policy_id.
@@ -719,5 +718,4 @@
             marker=marker,
             fields=fields,
             return_full_pages=False,
-        )
->>>>>>> 14021882
+        )