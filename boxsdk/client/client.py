--- conflicted
+++ resolved
@@ -469,8 +469,6 @@
         # pylint:disable=no-self-use
         return self._session.get_url(endpoint, *args)
 
-<<<<<<< HEAD
-
     def device_pin(self, device_pin_id):
         """
         Initialize a :class: `Device Pin` object, whose box id is device_pin_id.
@@ -486,7 +484,6 @@
         """
         return DevicePin(session=self._session, object_id=device_pin_id)
 
-
     def device_pins(self, enterprise_id, limit=None, marker=None, direction=None, fields=None):
         """
         Returns all of the deviec pins for the given enterprise.
@@ -495,42 +492,6 @@
             The id of the enterprise to retrieve device pinners for.
         :type enterprise_id:
             `unicode`
-=======
-    def storage_policy(self, policy_id):
-        """
-        Initialize a :class:`StoragePolicy` object, whose box id is policy_id.
-
-        :param policy_id:
-            The box ID of the :class:`StoragePolicy` object.
-        :type policy_id:
-            `unicode`
-        :return:
-            A :class:`StoragePolicy` object with the given entry ID.
-        :rtype:
-            :class:`StoragePolicy`
-        """
-        return StoragePolicy(session=self._session, object_id=policy_id)
-
-    def storage_policy_assignment(self, assignment_id):
-        """
-        Initialize a :class:`StoragePolicyAssignment` object, whose box id is assignment_id.
-
-        :param assignment_id:
-            The box ID of the :class:`StoragePolicyAssignment` object.
-        :type assignment_id:
-            `unicode`
-        :return:
-            A :class:`StoragePolicyAssignment` object with the given entry ID.
-        :rtype:
-            :class:`StoragePolicyAssignment`
-        """
-        return StoragePolicyAssignment(session=self._session, object_id=assignment_id)
-
-    def storage_policies(self, limit=None, marker=None, fields=None):
-        """
-        Get the entries in the storage policy using limit-offset paging.
-
->>>>>>> 14021882
         :param limit:
             The maximum number of entries to return per page. If not specified, then will use the server-side default.
         :type limit:
@@ -539,19 +500,15 @@
             The paging marker to start paging from.
         :type marker:
             `str` or None
-<<<<<<< HEAD
         :param direction:
             The sorting direction. Set to `ASC` or `DESC`
         :type direction:
             `unicode` or None
-=======
->>>>>>> 14021882
         :param fields:
             List of fields to request.
         :type fields:
             `Iterable` of `unicode`
         :returns:
-<<<<<<< HEAD
             An iterator of the entries in the device pins.
         :rtype:
             :class:`BoxObjectCollection`
@@ -566,12 +523,56 @@
             limit=limit,
             marker=marker,
             fields=fields,
-            return_full_pages=False
+            return_full_pages=False,
         )
 
-
-
-=======
+    def storage_policy(self, policy_id):
+        """
+        Initialize a :class:`StoragePolicy` object, whose box id is policy_id.
+
+        :param policy_id:
+            The box ID of the :class:`StoragePolicy` object.
+        :type policy_id:
+            `unicode`
+        :return:
+            A :class:`StoragePolicy` object with the given entry ID.
+        :rtype:
+            :class:`StoragePolicy`
+        """
+        return StoragePolicy(session=self._session, object_id=policy_id)
+
+    def storage_policy_assignment(self, assignment_id):
+        """
+        Initialize a :class:`StoragePolicyAssignment` object, whose box id is assignment_id.
+
+        :param assignment_id:
+            The box ID of the :class:`StoragePolicyAssignment` object.
+        :type assignment_id:
+            `unicode`
+        :return:
+            A :class:`StoragePolicyAssignment` object with the given entry ID.
+        :rtype:
+            :class:`StoragePolicyAssignment`
+        """
+        return StoragePolicyAssignment(session=self._session, object_id=assignment_id)
+
+    def storage_policies(self, limit=None, marker=None, fields=None):
+        """
+        Get the entries in the storage policy using limit-offset paging.
+        
+        :param limit:
+            The maximum number of entries to return per page. If not specified, then will use the server-side default.
+        :type limit:
+            `int` or None
+        :param marker:
+            The paging marker to start paging from.
+        :type marker:
+            `str` or None
+        :param fields:
+            List of fields to request.
+        :type fields:
+            `Iterable` of `unicode`
+        :returns:
             An iterator of the entries in the storage policy
         :rtype:
             :class:`BoxObjectCollection`
@@ -771,5 +772,4 @@
             marker=marker,
             fields=fields,
             return_full_pages=False,
-        )
->>>>>>> 14021882
+        )