--- conflicted
+++ resolved
@@ -85,7 +85,6 @@
         """
         return File(session=self._session, object_id=file_id)
 
-<<<<<<< HEAD
     def comment(self, comment_id):
         """
         Initialize a :class:`Comment` object, whose Box ID is comment_id.
@@ -100,7 +99,7 @@
             :class:`Comment`
         """
         return Translator().translate('comment')(session=self._session, object_id=comment_id)
-=======
+
     def web_link(self, web_link_id):
         """
         Initialize a :class: `WebLink` object, whose box id is web_link_id.
@@ -115,7 +114,6 @@
             :class:`WebLink`
         """
         return WebLink(session=self._session, object_id=web_link_id)
->>>>>>> e10395e2
 
     def user(self, user_id='me'):
         """
