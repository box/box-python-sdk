--- conflicted
+++ resolved
@@ -370,24 +370,6 @@
             :class:`MarkerBasedObjectCollection`
         """
         url = self.get_url('users')
-<<<<<<< HEAD
-        params = dict(offset=offset)
-        if limit is not None:
-            params['limit'] = limit
-        if filter_term is not None:
-            params['filter_term'] = filter_term
-        box_response = self._session.get(url, params=params)
-        response = box_response.json()
-        return self.translator.translate(
-            session=self._session,
-            response_object=response,
-        )
-        # return [user_class(
-        #     session=self._session,
-        #     object_id=item['id'],
-        #     response_object=item,
-        # ) for item in response['entries']]
-=======
         additional_params = {}
         if filter_term:
             additional_params['filter_term'] = filter_term
@@ -402,7 +384,6 @@
             fields=fields,
             return_full_pages=False,
         )
->>>>>>> 09534971
 
     @api_call
     def search(
