--- conflicted
+++ resolved
@@ -107,7 +107,6 @@
         """
         return self.translator.get('file')(session=self._session, object_id=file_id)
 
-<<<<<<< HEAD
     def file_version(self, version_id):
         """
         Initialize a :class:`FileVersion` object, whose box id is version_id.
@@ -122,7 +121,7 @@
             :class:`FileVersion`
         """
         return self.translator.translate('file_version')(session=self._session, object_id=version_id)
-=======
+
     def upload_session(self, session_id):
         """
         Initialize a :class:`UploadSession` object, whose box id is session_id.
@@ -137,7 +136,6 @@
             :class`UploadSession`
         """
         return self.translator.get('upload_session')(session=self._session, object_id=session_id)
->>>>>>> 1f72879e
 
     def comment(self, comment_id):
         """
