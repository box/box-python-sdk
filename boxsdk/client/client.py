--- conflicted
+++ resolved
@@ -468,7 +468,6 @@
         # pylint:disable=no-self-use
         return self._session.get_url(endpoint, *args)
 
-<<<<<<< HEAD
     def webhook(self, webhook_id):
         """
         Initialize a :class: `Webhook` object, whose box id is webhook_id.
@@ -513,7 +512,6 @@
         response = box_response.json()
         return Webhook(self._session, response['id'], response)
 
-
     def webhooks(self, marker=None, limit=None):
         """
         Get all webhooks in an enterprise.
@@ -536,7 +534,7 @@
             url=self.get_url('webhooks'),
             limit=limit,
             marker=marker,
-=======
+
     def storage_policy(self, policy_id):
         """
         Initialize a :class:`StoragePolicy` object, whose box id is policy_id.
@@ -782,6 +780,5 @@
             limit=limit,
             marker=marker,
             fields=fields,
->>>>>>> 14021882
             return_full_pages=False,
         )