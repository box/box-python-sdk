# coding: utf-8
<<<<<<< HEAD
from typing import Any

from .collaboration_whitelist_entry import CollaborationWhitelistEntry
=======
from .base_object import BaseObject
>>>>>>> 6a5134ff


class CollaborationAllowlistEntry(BaseObject):
    """Represents a allowlisted email domain for enterprise collaboration."""

    _item_type = 'collaboration_whitelist_entry'

    def get_url(self, *args: Any) -> str:
        """
        Gets the collaboration allowlist entries endpoint URL.

        :return:
            The collaboration allowlist entries endpoint URL.
        """
        return self._session.get_url('collaboration_whitelist_entries', self._object_id, *args)<|MERGE_RESOLUTION|>--- conflicted
+++ resolved
@@ -1,11 +1,7 @@
 # coding: utf-8
-<<<<<<< HEAD
 from typing import Any
 
-from .collaboration_whitelist_entry import CollaborationWhitelistEntry
-=======
 from .base_object import BaseObject
->>>>>>> 6a5134ff
 
 
 class CollaborationAllowlistEntry(BaseObject):
