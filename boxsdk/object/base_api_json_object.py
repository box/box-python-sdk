# coding: utf-8

from __future__ import unicode_literals, absolute_import
import copy
import six

from ..util.translator import Translator


class BaseAPIJSONObjectMeta(type):
    """
    Metaclass for Box API objects.

    Registers classes with the default translator, so that API responses can be
    translated to the correct type. This relies on the _item_type field, which
    must be defined in the class's namespace dict (and must be re-defined, in
    order to register a custom subclass), to match the 'type' field of the
    response json.  But the type-class mapping will only be registered if the
    module of the class is imported.

    For example, events returned from the API look like

    .. code-block:: json

        {'type': 'event', ...}

    so a class for that type could be created and registered with the default
    translator like this:

    .. code-block:: python

        class Event(BaseAPIJSONObject):
            _item_type = 'event'
            ...

    NOTE: The default translator registration functionality is a private
    implementation detail of the SDK, to make it easy to register the default
    API object classes with the default translator. For convenience and
    backwards-compatability, developers are allowed to re-define the _item_type
    field in their own custom subclasses in order to take advantage of this
    functionality, but are encouraged not to. Since this is a private
    implementation detail, it may change or be removed in any major or minor
    release. Additionally, it has the usual hazards of mutable global state.
    The supported and recommended ways for registering custom subclasses are:

    - Constructing a new :class:`Translator`, calling `Translator.register()`
      as necessary, and passing it to the :class:`BoxSession` constructor.
    - Calling `session.translator.register()` on an existing
      :class:`BoxSession`.
    - Calling `client.translator.register()` on an existing :class:`Client`.
    """

    def __init__(cls, name, bases, attrs):
        super(BaseAPIJSONObjectMeta, cls).__init__(name, bases, attrs)
        item_type = attrs.get('_item_type', None)
        if item_type is not None:
            Translator().register(item_type, cls)   # pylint:disable=protected-access


@six.add_metaclass(BaseAPIJSONObjectMeta)
class BaseAPIJSONObject(object):
    """Base class containing basic logic shared between true REST objects and other objects (such as an Event)"""

    # :attr _item_type:
    #     (protected) The Box resource type that this class represents.
    #     For API object/resource classes this should equal the expected value
    #     of the 'type' field in API JSON responses. Otherwise, this should be
    #     `None`.
    # :type _item_type:   `unicode` or `None`
    #
    # NOTE: When defining a leaf class with an _item_type in this SDK, it's
    # also important to add the module name to __all__ in object/__init__.py,
    # so that it will be imported and registered with the default translator.
    _item_type = None

    def __init__(self, response_object=None, **kwargs):
        """
        :param response_object:
            A JSON object representing the object returned from a Box API request.
        :type response_object:
            `dict`
        """
        super(BaseAPIJSONObject, self).__init__(**kwargs)
        self._response_object = response_object or {}
        self.__dict__.update(self._response_object)

    def __getitem__(self, item):
        """
        Try to get the attribute from the API response object.

        :param item:
            The attribute to retrieve from the API response object.
        :type item:
            `unicode`
        """
        return self._response_object[item]

    def __contains__(self, item):
        """
        Does the response object contains this item attribute?

        :param item:
            The attribute to check for in the API response object.
        :type item:
            `unicode`
        """
        return item in self._response_object

    def __iter__(self):
        """
        Get all of the keys of the API response object.
        """
        return iter(self._response_object)

    def __repr__(self):
        """Base class override. Return a human-readable representation using the Box ID or name of the object."""
        extra_description = ' - {0}'.format(self._description) if self._description else ''
        description = '<Box {0}{1}>'.format(self.__class__.__name__, extra_description)
        if six.PY2:
            return description.encode('utf-8')
        return description

    @property
    def _description(self):
        """Return a description of the object if one exists."""
        return ""

    @property
    def response_object(self):
        """
        Return the JSON object representing the object returned from a Box API request.

        :rtype:
            `dict`
        """
        return copy.deepcopy(self._response_object)

    @property
    def object_type(self):
        """Return the Box type for the object.
<<<<<<< HEAD
 
        :rtype:
            `unicode`
        """
        return self._item_type
=======

        :rtype:
            `unicode`
        """
        return self._item_type
>>>>>>> 14021882
<|MERGE_RESOLUTION|>--- conflicted
+++ resolved
@@ -138,16 +138,7 @@
     @property
     def object_type(self):
         """Return the Box type for the object.
-<<<<<<< HEAD
- 
         :rtype:
             `unicode`
         """
-        return self._item_type
-=======
-
-        :rtype:
-            `unicode`
-        """
-        return self._item_type
->>>>>>> 14021882
+        return self._item_type