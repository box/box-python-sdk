--- conflicted
+++ resolved
@@ -12,7 +12,6 @@
 
     _item_type = 'user'
 
-<<<<<<< HEAD
     def get_storage_policy_assignment(self):
         """
         Get the storage policy assignment assigned to the user.
@@ -34,9 +33,7 @@
             response_object=response,
         )
 
-=======
     @api_call
->>>>>>> 2f48c19a
     def get_group_memberships(self, limit=None, offset=None, fields=None):
         """
         Get the entries in the user group membership using limit-offset paging.
