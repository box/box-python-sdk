# coding: utf-8
from __future__ import unicode_literals

import json
from ..config import API

from .base_object import BaseObject
<<<<<<< HEAD
from ..pagination.marker_based_object_collection import MarkerBasedObjectCollection
=======
from ..pagination.limit_offset_based_object_collection import LimitOffsetBasedObjectCollection
>>>>>>> 89eb353b


class User(BaseObject):
    """Represents a Box user."""

    _item_type = 'user'

<<<<<<< HEAD
    def add_email_alias(self, email):
        """
        Adds a new email alias to th given user's account.

        :param email:
            The email alias to add to the uer.
        :type email:
            `unicode`
        :returns:
            A :class:`EmailAlias` object.
        :rtype:
            :class:`EmailAlias`
        """
        url = self.get_url('email_aliases')
        body = {
            'email': email
        }
        response = self._session.post(url, data=json.dumps(body)).json()
        return self.translator.translate(response['type'])(
            session=self._session,
            object_id=response['id'],
            response_object=response,
        )

    def email_aliases(self, limit=None, marker=None, fields=None):
        """
        Gets an list of email aliases for a user.

        :param limit:
            The maximum number of users to return. If not specified, the Box API will determine an appropriate limit.
        :type limit:
            `int` or None
        :param marker:
            The index at which to start returning items.
        :type marker:
            `unicode` or None
        :param fields:
            List of fields to request
        :type fields:
            `Iterable` of `unicode`
        :returns:
            An iterator of the entries email alias
        :rtype:
            :class:`MarkerBasedObjectCollection`
        """
        return MarkerBasedObjectCollection(
            session=self._session,
            url=self.get_url('email_aliases'),
            limit=limit,
            marker=marker,
            fields=fields,
            return_full_pages=False,
        )

    def move_owned_items(self, owned_by_id, notify=None):
        """
        Move all of the items owned by a user into a new folder in another users account.

        :param owned_by_id:
            The id of the user to transfer content to.
        :type owned_by_id:
            `unicode`
        :param notify:
            Whether the destination user should receive email notification of the transfer.
        :type notify:
            `bool` or None
        :returns:
            A :class:`Folder` object that was transferred to another user.
        :rtype:
            :class:`Folder`
        """
        url = self.get_url('folders/0')
        body = {
            'owned_by': {
                'id': owned_by_id,
            }
        }
        response = self._session.put(url, data=json.dumps(body)).json()
        return self.translator.translate(response['type'])(
            session=self._session,
            object_id=response['id'],
            response_object=response,
=======
    def get_group_memberships(self, limit=None, offset=None, fields=None):
        """
        Get the entries in the user group membership using limit-offset paging.

        :param limit:
            The maximum number of entries to return per page. If not specified, then will use the server-side default.
        :type limit:
            `int` or None
        :param offset:
            The offset of the item at which to begin the response.
        :type offset:
            `int` or None
        :param fields:
            List of fields to request.
        :type fields:
            `Iterable` of `unicode`
        :returns:
            An iterator of the entries in the groups
        :rtype:
            :class:`BoxObjectCollection`
        """
        additional_params = {}
        if fields is not None:
            additional_params['fields'] = ','.join(fields)
        return LimitOffsetBasedObjectCollection(
            session=self._session,
            url=self.get_url('memberships'),
            additional_params=additional_params,
            limit=limit,
            offset=offset,
            return_full_pages=False,
>>>>>>> 89eb353b
        )<|MERGE_RESOLUTION|>--- conflicted
+++ resolved
@@ -2,14 +2,10 @@
 from __future__ import unicode_literals
 
 import json
-from ..config import API
 
 from .base_object import BaseObject
-<<<<<<< HEAD
+from ..pagination.limit_offset_based_object_collection import LimitOffsetBasedObjectCollection
 from ..pagination.marker_based_object_collection import MarkerBasedObjectCollection
-=======
-from ..pagination.limit_offset_based_object_collection import LimitOffsetBasedObjectCollection
->>>>>>> 89eb353b
 
 
 class User(BaseObject):
@@ -17,7 +13,6 @@
 
     _item_type = 'user'
 
-<<<<<<< HEAD
     def add_email_alias(self, email):
         """
         Adds a new email alias to th given user's account.
@@ -100,7 +95,8 @@
             session=self._session,
             object_id=response['id'],
             response_object=response,
-=======
+        )
+
     def get_group_memberships(self, limit=None, offset=None, fields=None):
         """
         Get the entries in the user group membership using limit-offset paging.
@@ -132,5 +128,4 @@
             limit=limit,
             offset=offset,
             return_full_pages=False,
->>>>>>> 89eb353b
         )