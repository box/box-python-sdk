--- conflicted
+++ resolved
@@ -372,7 +372,6 @@
         """
         return Metadata(self._session, self, scope, template)
 
-<<<<<<< HEAD
     def get_all_metadata(self):
         """
         Get all metadata attached to the item.
@@ -387,9 +386,7 @@
             return_full_pages=False,
         )
 
-=======
-    @api_call
->>>>>>> 90b5748d
+    @api_call
     def get_watermark(self):
         """
         Return the watermark info for a Box file
