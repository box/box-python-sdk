# coding: utf-8

from __future__ import unicode_literals, absolute_import
import json

from .base_object import BaseObject
from ..exception import BoxAPIException
from .metadata import Metadata
from ..util.api_call_decorator import api_call
from ..pagination.marker_based_object_collection import MarkerBasedObjectCollection


class Item(BaseObject):
    """Box API endpoint for interacting with files and folders."""

    def _get_accelerator_upload_url(self, file_id=None):
        """
        Make an API call to get the Accelerator upload url for either upload a new file or updating an existing file.

        :param file_id:
            Box id of the file to be uploaded. Not required for new file uploads.
        :type file_id:
            `unicode` or None
        :return:
            The Accelerator upload url or None if cannot get the Accelerator upload url.
        :rtype:
            `unicode` or None
        """
        endpoint = '{0}/content'.format(file_id) if file_id else 'content'
        url = '{0}/files/{1}'.format(self._session.api_config.BASE_API_URL, endpoint)
        try:
            response_json = self._session.options(
                url=url,
                expect_json_response=True,
            ).json()
            return response_json.get('upload_url', None)
        except BoxAPIException:
            return None

    def _preflight_check(self, size, name=None, file_id=None, parent_id=None):
        """
        Make an API call to check if certain file can be uploaded to Box or not.
        (https://box-content.readme.io/reference#preflight-check)

        :param size:
            The size of the file to be uploaded in bytes. Specify 0 for unknown file sizes.
        :type size:
            `int`
        :param name:
            The name of the file to be uploaded. This is optional if `file_id` is specified,
            but required for new file uploads.
        :type name:
            `unicode`
        :param file_id:
            Box id of the file to be uploaded. Not required for new file uploads.
        :type file_id:
            `unicode`
        :param parent_id:
            The ID of the parent folder. Required only for new file uploads.
        :type parent_id:
            `unicode`
        :raises:
            :class:`BoxAPIException` when preflight check fails.
        """
        endpoint = '{0}/content'.format(file_id) if file_id else 'content'
        url = '{0}/files/{1}'.format(self._session.api_config.BASE_API_URL, endpoint)
        data = {'size': size}
        if name:
            data['name'] = name
        if parent_id:
            data['parent'] = {'id': parent_id}

        self._session.options(
            url=url,
            expect_json_response=False,
            data=json.dumps(data),
        )

    @api_call
    def update_info(self, data, etag=None):
        """Baseclass override.

        :param etag:
            If specified, instruct the Box API to perform the update only if
            the current version's etag matches.
        :type etag:
            `unicode` or None
        :return:
            The updated object.
            Return a new object of the same type, without modifying the original object passed as self.
            Construct the new object with all the default attributes that are returned from the endpoint.
        :rtype:
            :class:`BaseObject`
        """
        # pylint:disable=arguments-differ
        headers = {'If-Match': etag} if etag is not None else None
        return super(Item, self).update_info(data, headers=headers)

    @api_call
    def rename(self, name):
        """
        Rename the item to a new name.

        :param name:
            The new name, you want the item to be renamed to.
        :type name:
            `unicode`
        """
        data = {
            'name': name,
        }
        return self.update_info(data)

    @api_call
    def get(self, fields=None, etag=None):
        """Base class override.

        :param fields:
            List of fields to request.
        :type fields:
            `Iterable` of `unicode`
        :param etag:
            If specified, instruct the Box API to get the info only if the current version's etag doesn't match.
        :type etag:
            `unicode` or None
        :returns:
            Information about the file or folder.
        :rtype:
            `dict`
        :raises: :class:`BoxAPIException` if the specified etag matches the latest version of the item.
        """
        # pylint:disable=arguments-differ
        headers = {'If-None-Match': etag} if etag is not None else None
        return super(Item, self).get(fields=fields, headers=headers)

    @api_call
    def copy(self, parent_folder):
        """Copy the item to the given folder.

        :param parent_folder:
            The folder to which the item should be copied.
        :type parent_folder:
            :class:`Folder`
        """
        url = self.get_url('copy')
        data = {
            'parent': {'id': parent_folder.object_id}
        }
        box_response = self._session.post(url, data=json.dumps(data))
        response = box_response.json()
        return self.__class__(
            session=self._session,
            object_id=response['id'],
            response_object=response,
        )

    @api_call
    def move(self, parent_folder):
        """
        Move the item to the given folder.

        :param parent_folder:
            The parent `Folder` object, where the item will be moved to.
        :type parent_folder:
            `Folder`
        """
        data = {
            'parent': {'id': parent_folder.object_id}
        }
        return self.update_info(data)

    @api_call
    def create_shared_link(
            self,
            access=None,
            etag=None,
            unshared_at=None,
            allow_download=None,
            allow_preview=None,
            password=None,
    ):
        """
        Create a shared link for the item with the given access permissions.

        :param access:
            Determines who can access the shared link. May be open, company, or collaborators. If no access is
            specified, the default access will be used.
        :type access:
            `unicode` or None
        :param etag:
            If specified, instruct the Box API to create the link only if the current version's etag matches.
        :type etag:
            `unicode` or None
        :param unshared_at:
            The date on which this link should be disabled. May only be set if the current user is not a free user
            and has permission to set expiration dates.
        :type unshared_at:
            :class:`datetime.date` or None
        :param allow_download:
            Whether or not the item being shared can be downloaded when accessed via the shared link.
            If this parameter is None, the default setting will be used.
        :type allow_download:
            `bool` or None
        :param allow_preview:
            Whether or not the item being shared can be previewed when accessed via the shared link.
            If this parameter is None, the default setting will be used.
        :type allow_preview:
            `bool` or None
        :param password:
            The password required to view this link. If no password is specified then no password will be set.
            Please notice that this is a premium feature, which might not be available to your app.
        :type password:
            `unicode` or None
        :return:
            The updated object with s shared link.
            Returns a new object of the same type, without modifying the original object passed as self.
        :rtype:
            :class:`Item`
        :raises: :class:`BoxAPIException` if the specified etag doesn't match the latest version of the item.
        """
        data = {
            'shared_link': {} if not access else {
                'access': access
            }
        }

        if unshared_at is not None:
            data['shared_link']['unshared_at'] = unshared_at.isoformat()

        if allow_download is not None or allow_preview is not None:
            data['shared_link']['permissions'] = permissions = {}
            if allow_download is not None:
                permissions['can_download'] = allow_download
            if allow_preview is not None:
                permissions['can_preview'] = allow_preview

        if password is not None:
            data['shared_link']['password'] = password

        return self.update_info(data, etag=etag)

    @api_call
    def get_shared_link(
            self,
            access=None,
            etag=None,
            unshared_at=None,
            allow_download=None,
            allow_preview=None,
            password=None,
    ):
        """
        Get a shared link for the item with the given access permissions.
        This url leads to a Box.com shared link page, where the item can be previewed, downloaded, etc.

        :param access:
            Determines who can access the shared link. May be open, company, or collaborators. If no access is
            specified, the default access will be used.
        :type access:
            `unicode` or None
        :param etag:
            If specified, instruct the Box API to create the link only if the current version's etag matches.
        :type etag:
            `unicode` or None
        :param unshared_at:
            The date on which this link should be disabled. May only be set if the current user is not a free user
            and has permission to set expiration dates.
        :type unshared_at:
            :class:`datetime.date` or None
        :param allow_download:
            Whether or not the item being shared can be downloaded when accessed via the shared link.
            If this parameter is None, the default setting will be used.
        :type allow_download:
            `bool` or None
        :param allow_preview:
            Whether or not the item being shared can be previewed when accessed via the shared link.
            If this parameter is None, the default setting will be used.
        :type allow_preview:
            `bool` or None
        :param password:
            The password required to view this link. If no password is specified then no password will be set.
            Please notice that this is a premium feature, which might not be available to your app.
        :type password:
            `unicode` or None
        :returns:
            The URL of the shared link.
        :rtype:
            `unicode`
        :raises: :class:`BoxAPIException` if the specified etag doesn't match the latest version of the item.
        """
        item = self.create_shared_link(
            access=access,
            etag=etag,
            unshared_at=unshared_at,
            allow_download=allow_download,
            allow_preview=allow_preview,
            password=password,
        )
        return item.shared_link['url']  # pylint:disable=no-member

    @api_call
    def remove_shared_link(self, etag=None):
        """Delete the shared link for the item.

        :param etag:
            If specified, instruct the Box API to delete the link only if the current version's etag matches.
        :type etag:
            `unicode` or None
        :returns:
            Whether or not the update was successful.
        :rtype:
            `bool`
        :raises: :class:`BoxAPIException` if the specified etag doesn't match the latest version of the item.
        """
        data = {'shared_link': None}
        item = self.update_info(data, etag=etag)
        return item.shared_link is None  # pylint:disable=no-member

    @api_call
    def delete(self, params=None, etag=None):
        """Delete the item.

        :param params:
            Additional parameters to send with the request.
        :type params:
            `dict`
        :param etag:
            If specified, instruct the Box API to delete the item only if the current version's etag matches.
        :type etag:
            `unicode` or None
        :returns:
            Whether or not the delete was successful.
        :rtype:
            `bool`
        :raises: :class:`BoxAPIException` if the specified etag doesn't match the latest version of the item.
        """
        # pylint:disable=arguments-differ
        headers = {'If-Match': etag} if etag is not None else None
        return super(Item, self).delete(params, headers)

    def metadata(self, scope='global', template='properties'):
        """
        Instantiate a :class:`Metadata` object associated with this item.

        :param scope:
            Scope of the metadata. Must be either 'global' or 'enterprise'.
        :type scope:
            `unicode`
        :param template:
            The name of the metadata template.
            See https://docs.box.com/reference#metadata-object for more details.
        :type template:
            `unicode`
        :return:
            A new metadata instance associated with this item.
        :rtype:
            :class:`Metadata`
        """
        return Metadata(self._session, self, scope, template)

<<<<<<< HEAD
    def get_from_trash(self, fields=None):
        """
        Get item from trash.

        :param fields:
            List of fields to request
        :type fields:
            `Iterable` of `unicode`
        """
        url = self.get_url('trash')
        params = {}
        if fields is not None:
            params['fields'] = ','.join(fields)
        box_response = self._session.get(url, params=params)
        response = box_response.json()
        return self.__class__(
            session=self._session,
            object_id=response['id'],
            response_object=response,
        )

    def restore_from_trash(self, name=None, parent_id=None, fields=None):
        """
        Restores an item from the trash. Could be files, folders, or weblinks.

        :param name:
            The new name for this item. Only used if the item can't be restored due to name conflict.
        :type name:
            `unicode` or None
        :param parent_id:
            The id of the new parent folder. Only used if the previous parent folder no longer exists.
        :type parent_id:
            `unicode` or None
        :param fields:
            List of fields to request
        :type fields:
            `Iterable` of `unicode`
        """
        url = self.get_url()
        body = {}
        if name is not None:
            body['name'] = name
        if parent_id is not None:
            parent_object = {'id': parent_id}
            body['parent'] = parent_object
        params = {}
        if fields is not None:
            params['fields'] = ','.join(fields)
        box_response = self._session.post(url, data=json.dumps(body), params=params)
        response = box_response.json()
        return self.__class__(
            session=self._session,
            object_id=response['id'],
            response_object=response,
        )

    def permanently_delete(self):
        """
        Permanently delete an item that is in the trash. The item will no longer exist in Box.
        """
        url = self.get_url('trash')
=======
    def get_watermark(self):
        """
        Return the watermark info for a Box file

        :return:
            Watermark object.
        :rtype:
            :class:`Watermark`
        """
        url = self.get_url('watermark')
        box_response = self._session.get(url)
        response = box_response.json()
        return self.translator.translate('watermark')(response['watermark'])

    def apply_watermark(self):
        """
        Apply watermark on a Box file

        :return:
            Watermark object.
        :rtype:
            :class:`Watermark`
        """
        url = self.get_url('watermark')
        body_attributes = {
            'watermark': {
                'imprint': 'default'
            }
        }
        box_response = self._session.put(url, data=json.dumps(body_attributes))
        response = box_response.json()
        return self.translator.translate('watermark')(response['watermark'])

    def delete_watermark(self):
        """
        Deletes the watermark info for a Box file

        :return:
            Whether or not the delete succeeded.
        :rtype:
            `bool`
        """
        url = self.get_url('watermark')
>>>>>>> 50e807f2
        box_response = self._session.delete(url, expect_json_response=False)
        return box_response.ok

    @api_call
    def add_to_collection(self, collection):
        """
        Add the item to a collection.  This method is not currently safe from race conditions.

        :param collection:
            The collection to add the item to.
        :type collection:
            :class:`Collection`
        :return:
            This item.
        :rtype:
            :class:`Item`
        """
        collections = self.get(fields=['collections']).collections  # pylint:disable=no-member
        collections.append({'id': collection.object_id})
        data = {
            'collections': collections
        }
        return self.update_info(data)

    @api_call
    def remove_from_collection(self, collection):
        """
        Remove the item from a collection.  This method is not currently safe from race conditions.

        :param collection:
            The collection to remove the item from.
        :type collection:
            :class:`Collection`
        :return:
            This item.
        :rtype:
            :class:`Item`
        """
        collections = self.get(fields=['collections']).collections  # pylint:disable=no-member
        updated_collections = [c for c in collections if c['id'] != collection.object_id]
        data = {
            'collections': updated_collections
        }
        return self.update_info(data)

    def collaborate(self, accessible_by, role, can_view_path=None, notify=None, fields=None):
        """Collaborate user or group onto a Box item.

        :param accessible_by:
            An object containing the collaborator.
        :type accessible_by:
            class:`User` or class:`Group`
        :param role:
            The permission level to grant the collaborator.
        :type role:
            `unicode`
        :param can_view_path:
            Indicates whether the user can view the path of the folder collaborated into.
        :type can_view_path:
            `bool` or None
        :param notify:
            Determines if the collaborator should receive a notification for the collaboration.
        :type notify:
            `bool` or None
        :param fields:
            List of fields to request.
        :type fields:
            `Iterable` of `unicode`
        :return:
            The new collaboration
        :rtype:
            :class:`Collaboration`
        """
        url = self._session.get_url('collaborations')
        body = {
            'item': {
                'type': self.object_type,
                'id': self.object_id,
            },
            'accessible_by': {
                'type': accessible_by.object_type,
                'id': accessible_by.object_id,
            },
            'role': role,
        }
        if can_view_path is not None:
            body['can_view_path'] = can_view_path
        params = {}
        if fields is not None:
            params['fields'] = ','.join(fields)
        if notify is not None:
            params['notify'] = notify
        response = self._session.post(url, data=json.dumps(body), params=params).json()
        return self.translator.translate(response['type'])(
            session=self._session,
            object_id=response['id'],
            response_object=response,
        )

    def collaborate_with_login(self, login, role, can_view_path=None, notify=None, fields=None):
        """Collaborate user onto a Box item with the user login.

        :param login:
            The email address of the person to grant access to.
        :type login:
            `unicode`
        :param role:
            The permission level to grant the collaborator.
        :type role:
            `unicode`
        :param can_view_path:
            Indicates whether the user can view the path of the folder collaborated into.
        :type can_view_path:
            `bool` or None
        :param notify:
            Determines if the collaborator should receive a notification for the collaboration.
        :type notify:
            `bool` or None
        :param fields:
            List of fields to request.
        :type fields:
            `Iterable` of `unicode`
        :return:
            The new collaboration with the user login
        :rtype:
            :class:`Collaboration`
        """
        url = self._session.get_url('collaborations')
        body = {
            'item': {
                'type': self.object_type,
                'id': self.object_id,
            },
            'accessible_by': {
                'type': 'user',
                'login': login,
            },
            'role': role,
        }
        if can_view_path is not None:
            body['can_view_path'] = can_view_path
        params = {}
        if fields is not None:
            params['fields'] = ','.join(fields)
        if notify is not None:
            params['notify'] = notify
        response = self._session.post(url, data=json.dumps(body), params=params).json()
        return self.translator.translate(response['type'])(
            session=self._session,
            object_id=response['id'],
            response_object=response,
        )

    def get_collaborations(self, limit=None, marker=None, fields=None):
        """
        Get the entries in the collaboration.

        :param limit:
            The maximum number of items to return per page. If not specified, then will use the server-side default.
        :type limit:
            `int` or None
        :param marker:
            The paging marker to start returning items from when using marker-based paging.
        :type marker:
            `unicode` or None
        :param fields:
            List of fields to request.
        :type fields:
            `Iterable` of `unicode`
        :returns:
            An iterator of the entries in the collaboration.
        :rtype:
            :class:`BoxObjectCollection`
        """
        return MarkerBasedObjectCollection(
            session=self._session,
            url=self.get_url('collaborations'),
            limit=limit,
            marker=marker,
            fields=fields,
            return_full_pages=False,
        )<|MERGE_RESOLUTION|>--- conflicted
+++ resolved
@@ -358,7 +358,6 @@
         """
         return Metadata(self._session, self, scope, template)
 
-<<<<<<< HEAD
     def get_from_trash(self, fields=None):
         """
         Get item from trash.
@@ -420,7 +419,7 @@
         Permanently delete an item that is in the trash. The item will no longer exist in Box.
         """
         url = self.get_url('trash')
-=======
+
     def get_watermark(self):
         """
         Return the watermark info for a Box file
@@ -464,7 +463,6 @@
             `bool`
         """
         url = self.get_url('watermark')
->>>>>>> 50e807f2
         box_response = self._session.delete(url, expect_json_response=False)
         return box_response.ok
 
