--- conflicted
+++ resolved
@@ -154,7 +154,7 @@
         response = box_response.json()
         return [self.translator.translate(item['type'])(self._session, item['id'], item) for item in response['entries']]
 
-<<<<<<< HEAD
+    @api_call
     def get_collaborators(self):
         """Get the collaborators of a folder.
 
@@ -168,9 +168,7 @@
         response = box_response.json()
         return [Translator().translate(item['type'])(self._session, item['id'], item) for item in response['entries']]
 
-=======
-    @api_call
->>>>>>> 6597e930
+    @api_call
     def upload_stream(
             self,
             file_stream,
