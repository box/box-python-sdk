# coding: utf-8

from __future__ import unicode_literals, absolute_import
import json

from .base_endpoint import BaseEndpoint
from .base_api_json_object import BaseAPIJSONObject
from ..util.api_call_decorator import api_call


class BaseObject(BaseEndpoint, BaseAPIJSONObject):
    """A Box API endpoint for interacting with a Box object."""

    def __init__(self, session, object_id, response_object=None):
        """
        :param session:
            The Box session used to make requests.
        :type session:
            :class:`BoxSession`
        :param object_id:
            The Box ID for the object.
        :type object_id:
            `unicode`
        :param response_object:
            A JSON object representing the object returned from a Box API request.
        :type response_object:
            `dict`
        """
        super(BaseObject, self).__init__(session=session, response_object=response_object)
        self._object_id = object_id

    @property
    def _description(self):
        """Base class override.  Return a description for the object."""
        if 'name' in self._response_object:
            return '{0} ({1})'.format(self._object_id, self.name)  # pylint:disable=no-member
        return '{0}'.format(self._object_id)

    def get_url(self, *args):
        """
        Base class override.
        Return the given object's URL, appending any optional parts as specified by args.
        """
        # pylint:disable=arguments-differ
        return super(BaseObject, self).get_url('{0}s'.format(self._item_type), self._object_id, *args)

    def get_type_url(self):
        """
        Return the URL for type of the given resource.

        :rtype:
            `unicode`
        """
        return super(BaseObject, self).get_url('{0}s'.format(self._item_type))

    @property
    def object_id(self):
        """Return the Box ID for the object.

        :rtype:
            `unicode`
        """
        return self._object_id

    @api_call
    def get(self, fields=None, headers=None):
        """
        Get information about the object, specified by fields. If fields is None, return the default fields.

        :param fields:
            List of fields to request.
        :type fields:
            `Iterable` of `unicode`
        :param headers:
            Additional headers to send with the request.
        :type headers:
            `dict`
        :return:
            An object of the same type that has the requested information.
        :rtype:
            :class:`BaseObject`
        """
        url = self.get_url()
        params = {'fields': ','.join(fields)} if fields else None
        box_response = self._session.get(url, params=params, headers=headers)
        return self.__class__(self._session, self._object_id, box_response.json())

    @api_call
    def update_info(self, data, params=None, headers=None, **kwargs):
        """Update information about this object.

        Send a PUT to the object's base endpoint to modify the provided
        attributes.

        :param data:
            The updated information about this object.
            Must be JSON serializable.
            Update the object attributes in data.keys(). The semantics of the
            values depends on the the type and attributes of the object being
            updated. For details on particular semantics, refer to the Box
            developer API documentation <https://box-content.readme.io/docs/>.
        :type data:
            `dict`
        :param params:
            (optional) Query string parameters for the request.
        :type params:
            `dict` or None
        :param headers:
            (optional) Extra HTTP headers for the request.
        :type headers:
            `dict` or None
        :param kwargs:
            Optional arguments that ``put`` takes.
        :return:
            The updated object.
            Return a new object of the same type, without modifying the
            original object passed as self.
            Construct the new object with all the default attributes that are
            returned from the endpoint.
        :rtype:
            :class:`BaseObject`
        """
        url = self.get_url()
        box_response = self._session.put(url, data=json.dumps(data), params=params, headers=headers, **kwargs)
        response = box_response.json()
        return self.__class__(
            session=self._session,
            object_id=self._object_id,
            response_object=response,
        )

    @api_call
    def delete(self, params=None, headers=None):
        """ Delete the object.

        :param params:
            Additional parameters to send with the request. Can be None
        :type params:
            `dict` or None
        :param headers:
            Any customer headers to send with the request. Can be None
        :type headers:
            `dict` or None
        :returns:
            Whether or not the delete was successful.
        :rtype:
            `bool`
        :raises:
            :class:`BoxAPIException` in case of unexpected errors.
        """
        url = self.get_url()
        # ??? There's a question about why params forces a default to {}, while headers doesn't. Looking for
        # confirmation that the below is correct.
        box_response = self._session.delete(url, expect_json_response=False, params=params or {}, headers=headers)
        return box_response.ok

    def __eq__(self, other):
        """Equality as determined by object id and type"""
        if isinstance(other, BaseObject):
            # Two objects are considered the same if they have the same address in the API
            return self.get_url() == other.get_url()

        return NotImplemented

    def __ne__(self, other):
        """Equality as determined by object id and type"""
        return not self == other

    def __hash__(self):
        return hash((self._object_id, self._item_type))

<<<<<<< HEAD
    def _paging_wrapper(self, url, starting_index, limit, factory=None):
        """
        Helper function that turns any paging API into a generator that transparently implements the paging for
        the caller.

        A caller wanting to implement their own paging can do so by managing the starting_index & limit params,
        and never iterating over more than 'limit' items per call. For example:

            first_ten = list(itertools.islice(_paging_wrapper(..., 0, 10, ...), 10))
            second_ten = list(itertools.islice(_paging_wrapper(..., 10, 10, ...), 10))
            third_ten = list(itertools.islice(_paging_wrapper(..., 20, 10, ...), 10))
            ...
        When one of the lists has less than 10 items... the end has been reached.

        Caveat: any hidden items (see the Box Developer API for more details) will render the above
        inaccurate. Hidden results will lead the above get_slice() code to trigger API calls at non-expected places.

        :param starting_index:
            The index at which to begin.
        :type starting_index:
            `int`
        :param limit:
            The maximum number of items to return in a page.
        :type limit:
            `int`
        :param factory:
            A callable factory method which creates the object instances. Signature should match the __init__
            signature of BaseObject. If no factory is given then the Translator factory is used.
        :type factory:
            `callable` or None
        :returns:
            A generator of 3-tuples. Each tuple contains:
            1) An instance returned by the given factory callable.
            2) The number of objects in the current page.
            3) Index the current instance in the current page.
        :rtype:
            `generator` of `tuple` of (varies, `int`, `int`)
        """
        current_index = starting_index

        while True:
            params = {'limit': limit, 'offset': current_index}
            box_response = self._session.get(url, params=params)
            response = box_response.json()

            current_page_size = len(response['entries'])
            for index_in_current_page, item in enumerate(response['entries']):
                instance = self.translator.translate(self._session, item)
                yield instance, current_page_size, index_in_current_page

            current_index += limit
            if current_index >= response['total_count']:
                break

=======
>>>>>>> 89eb353b
    def clone(self, session=None):
        """Base class override."""
        return self.__class__(
            session or self._session,
            self._object_id,
            self._response_object,
        )<|MERGE_RESOLUTION|>--- conflicted
+++ resolved
@@ -169,63 +169,6 @@
     def __hash__(self):
         return hash((self._object_id, self._item_type))
 
-<<<<<<< HEAD
-    def _paging_wrapper(self, url, starting_index, limit, factory=None):
-        """
-        Helper function that turns any paging API into a generator that transparently implements the paging for
-        the caller.
-
-        A caller wanting to implement their own paging can do so by managing the starting_index & limit params,
-        and never iterating over more than 'limit' items per call. For example:
-
-            first_ten = list(itertools.islice(_paging_wrapper(..., 0, 10, ...), 10))
-            second_ten = list(itertools.islice(_paging_wrapper(..., 10, 10, ...), 10))
-            third_ten = list(itertools.islice(_paging_wrapper(..., 20, 10, ...), 10))
-            ...
-        When one of the lists has less than 10 items... the end has been reached.
-
-        Caveat: any hidden items (see the Box Developer API for more details) will render the above
-        inaccurate. Hidden results will lead the above get_slice() code to trigger API calls at non-expected places.
-
-        :param starting_index:
-            The index at which to begin.
-        :type starting_index:
-            `int`
-        :param limit:
-            The maximum number of items to return in a page.
-        :type limit:
-            `int`
-        :param factory:
-            A callable factory method which creates the object instances. Signature should match the __init__
-            signature of BaseObject. If no factory is given then the Translator factory is used.
-        :type factory:
-            `callable` or None
-        :returns:
-            A generator of 3-tuples. Each tuple contains:
-            1) An instance returned by the given factory callable.
-            2) The number of objects in the current page.
-            3) Index the current instance in the current page.
-        :rtype:
-            `generator` of `tuple` of (varies, `int`, `int`)
-        """
-        current_index = starting_index
-
-        while True:
-            params = {'limit': limit, 'offset': current_index}
-            box_response = self._session.get(url, params=params)
-            response = box_response.json()
-
-            current_page_size = len(response['entries'])
-            for index_in_current_page, item in enumerate(response['entries']):
-                instance = self.translator.translate(self._session, item)
-                yield instance, current_page_size, index_in_current_page
-
-            current_index += limit
-            if current_index >= response['total_count']:
-                break
-
-=======
->>>>>>> 89eb353b
     def clone(self, session=None):
         """Base class override."""
         return self.__class__(
