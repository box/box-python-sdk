--- conflicted
+++ resolved
@@ -19,12 +19,8 @@
     _item_type = 'upload_session'
     _parent_item_type = 'file'
 
-<<<<<<< HEAD
     @api_call
-    def get_url(self, *args):
-=======
     def get_url(self, *args: Any) -> str:
->>>>>>> e010bcdc
         """
         Base class override. Endpoint is a little different - it's /files/upload_sessions.
         """
@@ -34,12 +30,8 @@
             *args
         ).replace(self.session.api_config.BASE_API_URL, self.session.api_config.UPLOAD_URL)
 
-<<<<<<< HEAD
     @api_call
-    def get_parts(self, limit=None, offset=None):
-=======
     def get_parts(self, limit: Optional[int] = None, offset: Optional[int] = None) -> 'BoxObjectCollection':
->>>>>>> e010bcdc
         """
         Get a list of parts uploaded so far.
 
@@ -59,10 +51,8 @@
             return_full_pages=False,
         )
 
-<<<<<<< HEAD
+
     @api_call
-    def upload_part_bytes(self, part_bytes, offset, total_size, part_content_sha1=None):
-=======
     def upload_part_bytes(
             self,
             part_bytes: bytes,
@@ -70,7 +60,6 @@
             total_size: int,
             part_content_sha1: Optional[bytes] = None
     ) -> dict:
->>>>>>> e010bcdc
         """
         Upload a part of a file.
 
@@ -105,10 +94,7 @@
         )
         return response.json()['part']
 
-<<<<<<< HEAD
     @api_call
-    def commit(self, content_sha1, parts=None, file_attributes=None, etag=None):
-=======
     def commit(
             self,
             content_sha1: bytes,
@@ -116,7 +102,6 @@
             file_attributes: dict = None,
             etag: Optional[str] = None
     ) -> 'File':
->>>>>>> e010bcdc
         """
         Commit a multiput upload.
 
@@ -155,12 +140,8 @@
             response_object=entry,
         )
 
-<<<<<<< HEAD
     @api_call
-    def abort(self):
-=======
     def abort(self) -> bool:
->>>>>>> e010bcdc
         """
         Abort an upload session, cancelling the upload and removing any parts that have already been uploaded.
 
