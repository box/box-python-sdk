--- conflicted
+++ resolved
@@ -293,7 +293,6 @@
             allow_preview=allow_preview,
             password=password,
         )
-<<<<<<< HEAD
         return item.shared_link['download_url']
 
     def get_watermark(self):
@@ -339,7 +338,6 @@
         url = '{0}/files/{1}/watermark'.format(API.BASE_API_URL, self.object_id)
         box_response = self._session.delete(url, expect_json_response=False)
         return box_response.content
-=======
         return item.shared_link['download_url']  # pylint:disable=no-member
 
     def get_comments(self, limit=None, offset=0, fields=None):
@@ -394,5 +392,4 @@
             session=self._session,
             object_id=response['id'],
             response_object=response,
-        )
->>>>>>> b1250be2
+        )