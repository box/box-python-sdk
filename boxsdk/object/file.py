--- conflicted
+++ resolved
@@ -294,9 +294,7 @@
             allow_preview=allow_preview,
             password=password,
         )
-<<<<<<< HEAD
         return item.shared_link['download_url']
-
 
     def collaborators(self, limit=None, marker=None, fields=None):
         """
@@ -310,8 +308,23 @@
             The paging marker to start paging from.
         :type marker:
             `str` or None
-=======
-        return item.shared_link['download_url']  # pylint:disable=no-member
+         :param fields:
+            List of fields to request.
+        :type fields:
+            `Iterable` of `unicode`
+        :returns:
+            An iterator of the entries in the legal hold policy
+        :rtype:
+            :class:`BoxObjectCollection`
+        """
+        return MarkerBasedObjectCollection(
+            session=self._session,
+            url='{0}/files/{1}/collaborations'.format(API.BASE_API_URL, self.object_id),
+            limit=limit,
+            marker=marker,
+            fields=fields,
+            return_full_pages=False
+        )
 
     def get_comments(self, limit=None, offset=0, fields=None):
         """
@@ -325,25 +338,11 @@
             The index at which to start returning items.
         :type offset:
             `int`
->>>>>>> 14021882
         :param fields:
             List of fields to request.
         :type fields:
             `Iterable` of `unicode`
         :returns:
-<<<<<<< HEAD
-            An iterator of the entries in the legal hold policy
-        :rtype:
-            :class:`BoxObjectCollection`
-        """
-        return MarkerBasedObjectCollection(
-            session=self._session,
-            url='{0}/files/{1}/collaborations'.format(API.BASE_API_URL, self.object_id),
-            limit=limit,
-            marker=marker,
-            fields=fields,
-            return_full_pages=False
-=======
             An iterator of the items in the folder.
         :rtype:
             :class:`BoxObjectCollection`
@@ -379,5 +378,4 @@
             session=self._session,
             object_id=response['id'],
             response_object=response,
->>>>>>> 14021882
         )