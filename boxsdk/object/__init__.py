--- conflicted
+++ resolved
@@ -26,10 +26,7 @@
     'legal_hold_policy_assignment',
     'recent_item',
     'retention_policy',
-<<<<<<< HEAD
-=======
     'retention_policy_assignment',
->>>>>>> 0c83bae4
     'search',
     'trash',
     'task',
