# coding: utf-8

from __future__ import unicode_literals

from six.moves import map   # pylint:disable=redefined-builtin


__all__ = list(map(str, [
    'collaboration',
    'collaboration_whitelist',
    'collaboration_whitelist_entry',
    'collaboration_whitelist_exempt_target',
    'collection',
    'comment',
    'device_pinner',
    'enterprise',
    'events',
    'event',
    'file',
    'file_version_retention',
    'folder',
    'group',
    'group_membership',
    'legal_hold',
    'legal_hold_policy',
    'legal_hold_policy_assignment',
    'recent_item',
    'retention_policy',
    'retention_policy_assignment',
    'search',
<<<<<<< HEAD
    'storage_policy',
    'storage_policy_assignment',
=======
    'terms_of_service',
    'terms_of_service_user_status',
>>>>>>> 2457fc6b
    'trash',
    'task',
    'task_assignment',
    'user',
    'webhook',
    'watermark',
    'web_link',
]))<|MERGE_RESOLUTION|>--- conflicted
+++ resolved
@@ -28,13 +28,10 @@
     'retention_policy',
     'retention_policy_assignment',
     'search',
-<<<<<<< HEAD
     'storage_policy',
     'storage_policy_assignment',
-=======
     'terms_of_service',
     'terms_of_service_user_status',
->>>>>>> 2457fc6b
     'trash',
     'task',
     'task_assignment',
