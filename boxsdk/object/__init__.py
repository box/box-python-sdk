--- conflicted
+++ resolved
@@ -7,23 +7,16 @@
 
 __all__ = list(map(str, [
     'collaboration',
-<<<<<<< HEAD
-=======
     'collection',
     'comment',
->>>>>>> b1250be2
     'events',
     'file',
     'folder',
     'group',
     'group_membership',
-<<<<<<< HEAD
+    'retention_policy',
     'search',
     'upload_session',
-=======
-    'retention_policy',
-    'search',
->>>>>>> b1250be2
     'user',
     'web_link',
 ]))