--- conflicted
+++ resolved
@@ -5,7 +5,6 @@
 from six.moves import map   # pylint:disable=redefined-builtin
 
 
-<<<<<<< HEAD
 __all__ = list(map(str, [
     'collaboration',
     'events',
@@ -16,7 +15,5 @@
     'search',
     'upload_session',
     'user',
-]))
-=======
-__all__ = list(map(str, ['collaboration', 'events', 'file', 'folder', 'group', 'group_membership', 'search', 'user', 'web_link']))
->>>>>>> e10395e2
+    'web_link',
+]))