# coding: utf-8

from __future__ import unicode_literals

from six.moves import map   # pylint:disable=redefined-builtin


__all__ = list(map(str, [
    'collaboration',
<<<<<<< HEAD
    'collaboration_whitelist',
    'collaboration_whitelist_entry',
    'collaboration_whitelist_exempt_target',
=======
    'collection',
    'comment',
>>>>>>> 59130fd7
    'events',
    'event',
    'file',
    'folder',
    'group',
    'group_membership',
    'recent_item',
    'search',
    'user',
]))<|MERGE_RESOLUTION|>--- conflicted
+++ resolved
@@ -7,14 +7,11 @@
 
 __all__ = list(map(str, [
     'collaboration',
-<<<<<<< HEAD
     'collaboration_whitelist',
     'collaboration_whitelist_entry',
     'collaboration_whitelist_exempt_target',
-=======
     'collection',
     'comment',
->>>>>>> 59130fd7
     'events',
     'event',
     'file',
