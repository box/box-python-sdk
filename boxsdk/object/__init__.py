# coding: utf-8

from __future__ import unicode_literals

from six.moves import map   # pylint:disable=redefined-builtin


__all__ = list(map(str, [
    'collaboration',
<<<<<<< HEAD
    'comment',
=======
    'collection',
>>>>>>> 16c28786
    'events',
    'file',
    'folder',
    'group',
    'group_membership',
    'search',
    'user',
    'web_link',
]))<|MERGE_RESOLUTION|>--- conflicted
+++ resolved
@@ -7,11 +7,8 @@
 
 __all__ = list(map(str, [
     'collaboration',
-<<<<<<< HEAD
+    'collection',
     'comment',
-=======
-    'collection',
->>>>>>> 16c28786
     'events',
     'file',
     'folder',
