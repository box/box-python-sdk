--- conflicted
+++ resolved
@@ -28,14 +28,11 @@
     'retention_policy',
     'retention_policy_assignment',
     'search',
-<<<<<<< HEAD
     'storage_policy',
     'storage_policy_assignment',
-=======
     'trash',
     'task',
     'task_assignment',
->>>>>>> 1aa97e37
     'user',
     'webhook',
     'watermark',
