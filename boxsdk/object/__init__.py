# coding: utf-8

from __future__ import unicode_literals

from six.moves import map   # pylint:disable=redefined-builtin


__all__ = list(map(str, [
    'collaboration',
    'collaboration_whitelist',
    'collaboration_whitelist_entry',
    'collaboration_whitelist_exempt_target',
    'collection',
    'comment',
    'device_pinner',
    'enterprise',
    'events',
    'event',
    'file',
    'file_version_retention',
    'folder',
    'group',
    'group_membership',
    'legal_hold',
    'legal_hold_policy',
    'legal_hold_policy_assignment',
    'recent_item',
    'retention_policy',
    'retention_policy_assignment',
    'search',
<<<<<<< HEAD
    'terms_of_service',
    'terms_of_service_user_status',
=======
    'trash',
    'task',
    'task_assignment',
>>>>>>> 89eb353b
    'user',
    'webhook',
    'watermark',
    'web_link',
]))<|MERGE_RESOLUTION|>--- conflicted
+++ resolved
@@ -28,14 +28,11 @@
     'retention_policy',
     'retention_policy_assignment',
     'search',
-<<<<<<< HEAD
     'terms_of_service',
     'terms_of_service_user_status',
-=======
     'trash',
     'task',
     'task_assignment',
->>>>>>> 89eb353b
     'user',
     'webhook',
     'watermark',
