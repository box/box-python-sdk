--- conflicted
+++ resolved
@@ -5,7 +5,6 @@
 from six.moves import map   # pylint:disable=redefined-builtin
 
 
-<<<<<<< HEAD
 __all__ = list(map(str, [
     'collaboration',
     'comment',
@@ -15,8 +14,6 @@
     'group',
     'group_membership',
     'search',
-    'user'
-]))
-=======
-__all__ = list(map(str, ['collaboration', 'events', 'file', 'folder', 'group', 'group_membership', 'search', 'user', 'web_link']))
->>>>>>> e10395e2
+    'user',
+    'web_link',
+]))