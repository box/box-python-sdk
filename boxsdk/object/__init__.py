--- conflicted
+++ resolved
@@ -5,9 +5,6 @@
 from six.moves import map   # pylint:disable=redefined-builtin
 
 
-<<<<<<< HEAD
-__all__ = list(map(str, ['collaboration', 'events', 'file', 'folder', 'group', 'group_membership', 'search', 'user', 'webhook']))
-=======
 __all__ = list(map(str, [
     'collaboration',
     'collection',
@@ -21,5 +18,5 @@
     'search',
     'user',
     'web_link',
-]))
->>>>>>> 14021882
+    'webhook',
+]))