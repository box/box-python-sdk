--- conflicted
+++ resolved
@@ -52,7 +52,6 @@
         content_sha1 = self._sha1.digest()
         return self._upload_session.commit(content_sha1=content_sha1, parts=self._part_array)
 
-<<<<<<< HEAD
     def resume(self):
         """
         Resumes the process of chunk uploading a file from where upload failed.
@@ -73,7 +72,7 @@
         self._upload()
         content_sha1 = self._sha1.digest()
         return self._upload_session.commit(content_sha1=content_sha1, parts=self._part_array)
-=======
+
     def abort(self):
         """
         Abort an upload session, cancelling the upload and removing any parts that have already been uploaded.
@@ -88,7 +87,6 @@
         self._inflight_part = None
         self._is_aborted = True
         return self._upload_session.abort()
->>>>>>> cf6d4201
 
     def _upload(self):
         """
