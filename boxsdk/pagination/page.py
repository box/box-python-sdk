# coding: utf-8

from __future__ import unicode_literals, absolute_import

from collections import Sequence
import copy

from boxsdk.object.base_object import BaseObject
from boxsdk.object.base_endpoint import BaseEndpoint
<<<<<<< HEAD
from ..util.translator import Translator

=======
from boxsdk.util.translator import Translator
>>>>>>> 14021882


class Page(Sequence, object):
    """
    A sequence of BaseObjects that belong to a page returned from a paging api call.

    The Page makes available detailed response data for page requests.
    """
    _item_entries_key_name = "entries"

    def __init__(self, session, response_object):
        """
        :param session:
            The Box session used to make the request that generated the response.
        :type session:
            :class:`BoxSession`
        :param response_object:
            The parsed HTTP response from Box after requesting more pages.
        :type response_object:
            `dict`
        """
        super(Page, self).__init__()
        self._session = session
        self._response_object = response_object

    @property
    def _translator(self):
        """The translator used for translating Box API JSON responses into `BaseAPIJSONObject` smart objects.

        :rtype:   :class:`Translator`
        """
        return Translator()

    @property
    def response_object(self):
        """
        Return a copy of the response object for this Page.

        :rtype: `dict`
        """
        return copy.deepcopy(self._response_object)

    def __getitem__(self, key):
        """
        Try to get the attribute from the API response object.

        :param key:
            The attribute to retrieve from the API response object.
        :type key:
            `unicode`
        :rtype:
            :class:`BaseObject`
        """
        item_json = self._response_object[self._item_entries_key_name][key]
        item_class = self._translator.translate(item_json['type'])
        kwargs = {}
        if issubclass(item_class, BaseObject):
            kwargs['object_id'] = item_json['id']
        if issubclass(item_class, BaseEndpoint):
            kwargs['session'] = self._session

        item = item_class(response_object=item_json, **kwargs)
        return item

    def __len__(self):
        """
        Get the number of items in the page.

        :rtype:
            `int`
        """
        return len(self._response_object[self._item_entries_key_name])<|MERGE_RESOLUTION|>--- conflicted
+++ resolved
@@ -7,12 +7,7 @@
 
 from boxsdk.object.base_object import BaseObject
 from boxsdk.object.base_endpoint import BaseEndpoint
-<<<<<<< HEAD
-from ..util.translator import Translator
-
-=======
 from boxsdk.util.translator import Translator
->>>>>>> 14021882
 
 
 class Page(Sequence, object):
