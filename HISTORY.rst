.. :changelog:

Release History
---------------

Upcoming
++++++++
- Fixed bug in get_admin_events function which caused errors when the optional event_types parameter was omitted.
<<<<<<< HEAD
- Combine preflight check and lookup of accelerator URL into a single request for uploads.
=======
- Added support for more attribute parameters when uploading new files and new versions of existing files.
>>>>>>> 1e34d3e7

2.6.1 (2019-10-24)
++++++++++++++++++
- Added api_ call decorator for copy method.

2.6.0 (2019-08-29)
++++++++++++++++++
- Added a new get events function with created_before, created_after, and event_type parameters

2.5.0 (2019-06-20)
++++++++++++++++++
- Allowed passing `None` to clear configurable_permission field in the add_member() method.

2.4.1 (2019-05-16)
++++++++++++++++++

- Patch release for issues with v2.4.0.

2.4.0 (2019-05-16)
++++++++++++++++++

- Added ability to set metadata on a `file <https://github.com/box/box-python-sdk/blob/master/docs/usage/files.md#set-metadata>`_ or a `folder <https://github.com/box/box-python-sdk/blob/master/docs/usage/folders.md#set-metadata>`_

2.3.2 (2019-03-29)
++++++++++++++++++

- Fixing an issue in v2.3.1 where package could not be installed.

2.3.1 (2019-03-29)
++++++++++++++++++

- Fixing an issue in v2.3.0 where package could not be installed.

2.3.0 (2019-03-28)
++++++++++++++++++

- Added the ability to set `file description upon upload <https://github.com/box/box-python-sdk/blob/master/docs/usage/files.md#upload-a-file>`_
- Added support for `basic authenticated proxy and unauthenticated proxy <https://github.com/box/box-python-sdk/blob/master/docs/usage/configuration.md#proxy>`_

2.2.2 (2019-03-14)
++++++++++++++++++

- Updated requests-toolbelt dependency restriction.

2.2.1 (2019-02-15)
++++++++++++++++++

- Fixing an issue in v2.2.0 where package could not be installed.

2.2.0 (2019-02-14)
++++++++++++++++++

- Added abilty for user to `retrieve an avatar <https://github.com/box/box-python-sdk/blob/master/docs/usage/user.md#get-the-avatar-for-a-user>`_
  for a user.
- Changed retry strategy to use exponential backoff with randomized jitter.

2.1.0 (2019-02-07)
++++++++++++++++++

- Added ability for user to `chunk upload files <https://github.com/box/box-python-sdk/blob/master/docs/usage/files.md#chunked-upload>`_
  and resume uploads for interrupted uploads.
- Added ability to `verify webhook message <https://github.com/box/box-python-sdk/blob/master/docs/usage/webhook.md#validate-webhook-message>`_.
- Added ability for user to add metadata classification to `files <https://github.com/box/box-python-sdk/blob/master/docs/usage/files.md#set-a-classification>`_ 
  and `folders <https://github.com/box/box-python-sdk/blob/master/docs/usage/folders.md#set-a-classification>`_.
- Bugfix where calling  ``.response_object()`` method on an API object could throw.

2.0.0
++++++++++++++++

**Breaking Changes**

- Python 2.6 is no longer supported.
- Python 3.3 is no longer supported.
- ``client.search()`` now returns a ``Search`` object that exposes a ``query()`` method to call the Search API.
  Use ``client.search().query(**search_params)`` instead of ``client.search(**search_params)``.
- ``client.get_memberships(...)`` has a change in signature. The limit and offset parameters have swapped positions to keep
  consistency with the rest of the SDK.
- ``client.groups(...)`` has been changed to ``client.get_groups``. The limit and offset parameters have swapped positions.
- The ``unshared_at`` parameter for ``item.create_shared_link(...)`` and ``file.get_shared_link_download_url(...)``
  now takes an `RFC3339-formatted <https://tools.ietf.org/html/rfc3339#section-5.8>` ``unicode`` string instead of a
  ``datetime.date``.  Users migrating from v1.x can pass the value of ``date.isoformat()`` instead of the ``date``
  object itself.
- ``Events.get_events(...)`` now returns a list of ``Event`` instances rather than a list of ``dict``
  representing events.  ``Event`` inherits from ``Mapping`` but will not have all the same capabilities as
  ``dict``.

  + Your code is affected if you use ``Events.get_events(...)`` and expect a list of ``dict`` rather than a list of
    ``Mapping``.  For example, if you use ``__setitem__`` (``event['key'] = value``), ``update()``, ``copy()``, or
    if your code depends on the ``str`` or ``repr`` of the ``Event``.  Use of ``__getitem__`` (``event['key']``),
    ``get()``, and other ``Mapping`` methods is unaffected.  See
    https://docs.python.org/2.7/library/collections.html#collections-abstract-base-classes for methods supported on
    ``Mapping`` instances.

  + Migration: If you still need to treat an ``Event`` as a ``dict``, you can get a deepcopy of the original ``dict``
    using the new property on ``BaseAPIJSONObject``, ``response_object``.

- ``LoggingNetwork`` has been removed. Logging calls are now made from the ``DefaultNetwork`` class. In addition,
  the logging format strings in this class have changed in a way that
  will break logging for any applications that have overridden any of these
  strings. They now use keyword format placeholders instead of positional
  placeholders. All custom format strings will now have to use the same keyword
  format placeholders. Though this is a breaking change, the good news is that
  using keyword format placeholders means that any future changes will be
  automatically backwards-compatibile (as long as there aren't any changes to
  change/remove any of the keywords).

- ``File.update_contents()`` and ``File.update_contents_with_stream()`` now
  correctly return a ``File`` object with the correct internal JSON structure.
  Previously it would return a ``File`` object where the file JSON is hidden
  inside ``file['entries'][0]``. This is a bugfix, but will be a breaking
  change for any clients that have already written code to handle the bug.

- Comparing two objects (e.g. a ``File`` and a ``Folder``) that have the same Box ID but different types with ``==``
  will now correctly return `False`.

- The following methods now return iterators over the entire collection of returned objects, rather than
  a single page:

  + ``client.users()``
  + ``client.groups()``
  + ``client.search().query()``
  + ``folder.get_items()``

  Since ``folder.get_items()`` now returns an iterator, ``folder.get_items_limit_offset()`` and
  ``folder.get_items_marker()`` have been removed.  To use marker based paging with ``folder.get_items()``,
  pass the ``use_marker=True`` parameter and optionally specify a ``marker`` parameter to begin paging from that
  point in the collection.

  Additionally, ``group.membership()`` has been renamed to ``group.get_memberships()``, and returns an iterator of
  membership objects.  This method no longer provides the option to return tuples with paging information.

- The ``Translator`` class has been reworked; ``translator.get(...)`` still returns the constructor for the object class
  corresponding to the passed in type, but ``translator.translate(...)`` now takes a ``Session`` and response object
  directly and produces the translated object.  This method will also translate any nested objects found.

  + This change obviates the need for ``GroupMembership`` to have a custom constructor; it now uses the default
    ``BaseObject`` constructor.

**Features**

- All publicly documented API endpoints and parameters should now be supported by the SDK
- Added more flexibility to the object translation system:

  - Can create non-global ``Translator`` instances, which can extend or
    not-extend the global default ``Translator``.
  - Can initialize ``BoxSession`` with a custom ``Translator``.
  - Can register custom subclasses on the ``Translator`` which is associated
    with a ``BoxSession`` or a ``Client``.
  - All translation of API responses now use the ``Translator`` that is
    referenced by the ``BoxSession``, instead of directly using the global
    default ``Translator``.
  - Nested objects are now translated by ``translator.translate()``

- When the ``auto_session_renewal`` is ``True`` when calling any of the request
  methods on ``BoxSession``, if there is no access token, ``BoxSession`` will
  renew the token _before_ making the request. This saves an API call.
- Auth objects can now be closed, which prevents them from being used to
  request new tokens. This will also revoke any existing tokens (though that
  feature can be disabled by passing ``revoke=False``). Also introduces a
  ``closing()`` context manager method, which will auto-close the auth object
  on exit.
- Various enhancements to the ``JWTAuth`` baseclass:

  - The ``authenticate_app_user()`` method is renamed to
    ``authenticate_user()``, to reflect that it may now be used to authenticate
    managed users as well. See the method docstring for details.
    ``authenticate_app_user()`` is now an alias of ``authenticate_user()``, in
    order to not introduce an unnecessary backwards-incompatibility.
  - The ``user`` argument to ``authenticate_user()`` may now be either a user
    ID string or a ``User`` instance. Before it had to be a ``User`` instance.
  - The constructor now accepts an optional ``user`` keyword argument, which
    may be a user ID string or a ``User`` instance. When this is passed,
    ``authenticate_user()`` and can be called without passing a value for the
    ``user`` argument. More importantly, this means that ``refresh()`` can be
    called immediately after construction, with no need for a manual call to
    ``authenticate_user()``. Combined with the aforementioned improvement to
    the ``auto_session_renewal`` functionality of ``BoxSession``, this means
    that authentication for ``JWTAuth`` objects can be done completely
    automatically, at the time of first API call.
  - The constructor now supports passing the RSA private key in two different
    ways: by file system path (existing functionality), or by passing the key
    data directly (new functionality). The ``rsa_private_key_file_sys_path``
    parameter is now optional, but it is required to pass exactly one of
    ``rsa_private_key_file_sys_path`` or ``rsa_private_key_data``.
  - Document that the ``enterprise_id`` argument to ``JWTAuth`` is allowed to
    be ``None``.
  - ``authenticate_instance()`` now accepts an ``enterprise`` argument, which
    can be used to set and authenticate as the enterprise service account user,
    if ``None`` was passed for ``enterprise_id`` at construction time.
  - Authentications that fail due to the expiration time not falling within the
    correct window of time are now automatically retried using the time given
    in the Date header of the Box API response. This can happen naturally when
    the system time of the machine running the Box SDK doesn't agree with the
    system time of the Box API servers.

- Added an ``Event`` class.
- Moved ``metadata()`` method to ``Item`` so it's now available for ``Folder``
  as well as ``File``.
- The ``BaseAPIJSONObject`` baseclass (which is a superclass of all API
  response objects) now supports ``__contains__`` and ``__iter__``. They behave
  the same as for ``Mapping``. That is, ``__contains__`` checks for JSON keys
  in the object, and ``__iter__`` yields all of the object's keys.

- Added a ``RecentItem`` class.
- Added ``client.get_recent_items()`` to retrieve a user's recently accessed items on Box.
- Added support for the ``can_view_path`` parameter when creating new collaborations.
- Added ``BoxObjectCollection`` and subclasses ``LimitOffsetBasedObjectCollection`` and
  ``MarkerBasedObjectCollection`` to more easily manage paging of objects from an endpoint.
  These classes manage the logic of constructing requests to an endpoint and storing the results,
  then provide ``__next__`` to easily iterate over the results. The option to return results one
  by one or as a ``Page`` of results is also provided.
- Added a ``downscope_token()`` method to the ``Client`` class. This generates a token that
  has its permissions reduced to the provided scopes and for the optionally provided 
  ``File`` or ``Folder``.
- Added methods for configuring ``JWTAuth`` from config file: ``JWTAuth.from_settings_file`` and
  ``JWTAuth.from_settings_dictionary``.
- Added ``network_response`` property to ``BoxOAuthException``.
- API Configuration can now be done per ``BoxSession`` instance.

**Other**

- Added extra information to ``BoxAPIException``.
- Added ``collaboration()`` method to ``Client``.
- Reworked the class hierarchy.  Previously, ``BaseEndpoint`` was the parent of ``BaseObject`` which was the parent
  of all smart objects.  Now ``BaseObject`` is a child of both ``BaseEndpoint`` and ``BaseAPIJSONObject``.
  ``BaseObject`` is the parent of all objects that are a part of the REST API.  Another subclass of
  ``BaseAPIJSONObject``, ``APIJSONObject``, was created to represent pseudo-smart objects such as ``Event`` that are not
  directly accessible through an API endpoint.
- Added ``network_response_constructor`` as an optional property on the
  ``Network`` interface. Implementations are encouraged to override this
  property, and use it to construct ``NetworkResponse`` instances. That way,
  subclass implementations can easily extend the functionality of the
  ``NetworkResponse``, by re-overriding this property. This property is defined
  and used in the ``DefaultNetwork`` implementation.
- Move response logging to a new ``LoggingNetworkResponse`` class (which is
  made possible by the aforementioned ``network_response_constructor``
  property). Now the SDK decides whether to log the response body, based on
  whether the caller reads or streams the content.
- Add more information to the request/response logs from ``LoggingNetwork``.
- Add logging for request exceptions in ``LoggingNetwork``.
- Bugfix so that the return value of ``JWTAuth.refresh()`` correctly matches
  that of the auth interface (by returning a tuple of
  ((access token), (refresh token or None)), instead of just the access token).
  In particular, this fixes an exception in ``BoxSession`` that always occurred
  when it tried to refresh any ``JWTAuth`` object.
- Fixed an exception that was being raised from ``ExtendableEnumMeta.__dir__()``.
- CPython 3.6 support.
- Increased required minimum version of six to 1.9.0.

1.5.3 (2016-05-26)
++++++++++++++++++

- Bugfix so that ``JWTAuth`` opens the PEM private key file in ``'rb'`` mode.

1.5.2 (2016-05-19)
++++++++++++++++++

- Bugfix so that ``OAuth2`` always has the correct tokens after a call to ``refresh()``.

1.5.1 (2016-03-23)
++++++++++++++++++

- Added a ``revoke()`` method to the ``OAuth2`` class. Calling it will revoke the current access/refresh token pair.


1.5.0 (2016-03-17)
++++++++++++++++++

- Added a new class, ``LoggingClient``. It's a ``Client`` that uses the ``LoggingNetwork`` class so that
  requests to the Box API and its responses are logged.
- Added a new class, ``DevelopmentClient`` that combines ``LoggingClient`` with the existing
  ``DeveloperTokenClient``. This client is ideal for exploring the Box API or for use when developing your application.
- Made the ``oauth`` parameter to ``Client`` optional. The constructor now accepts new parameters that it will use
  to construct the ``OAuth2`` instance it needs to auth with the Box API.
- Changed the default User Agent string sent with requests to the Box API. It is now 'box-python-sdk-<version>'.
- Box objects have an improved ``__repr__``, making them easier to identify during debugging sessions.
- Box objects now implement ``__dir__``, making them easier to explore. When created with a Box API response,
  these objects will now include the API response fields as attributes.



1.4.2 (2016-02-23)
++++++++++++++++++

- Make sure that ``__all__`` is only defined once, as a list of ``str``. Some
  programs (e.g. PyInstaller) naively parse __init__.py files, and if
  ``__all__`` is defined twice, the second one will be ignored. This can cause
  ``__all__`` to appear as a list of ``unicode`` on Python 2.
- Create wheel with correct conditional dependencies and license file.
- Change the ``license`` meta-data from the full license text, to just a short
  string, as specified in [1][2].

  [1] <https://docs.python.org/3.5/distutils/setupscript.html#additional-meta-data>

  [2] <https://www.python.org/dev/peps/pep-0459/#license>

- Include entire test/ directory in source distribution. test/__init__.py was
  previously missing.
- Update documentation.

1.4.1 (2016-02-11)
++++++++++++++++++

- Files now support getting a direct download url.

1.4.0 (2016-01-05)
++++++++++++++++++

- Added key id parameter to JWT Auth.


1.3.3 (2016-01-04)
++++++++++++++++++

**Bugfixes**

- Fixed import error for installations that don't have redis installed.
- Fixed use of ``raw_input`` in the developer token auth for py3 compatibility.


1.3.3 (2015-12-22)
++++++++++++++++++

- Added a new class, ``DeveloperTokenClient`` that makes it easy to get started using the SDK with a Box developer
  token. It uses another new class, ``DeveloperTokenAuth`` for auth.

**Bugfixes**

- Added limit, offset, and filter_term parameters to ``client.users()`` to match up with the Box API.

1.3.2 (2015-11-16)
++++++++++++++++++

- Fix ``boxsdk.util.log.setup_logging()`` on Python 3.

1.3.1 (2015-11-06)
++++++++++++++++++

- Add requests-toolbelt to setup.py (it was accidentally missing from 1.3.0).

1.3.0 (2015-11-05)
++++++++++++++++++

- CPython 3.5 support.
- Support for cryptography>=1.0 on PyPy 2.6.
- Travis CI testing for CPython 3.5 and PyPy 2.6.0.
- Added a logging network class that logs requests and responses.
- Added new options for auth classes, including storing tokens in Redis and storing them on a remote server.
- Stream uploads of files from disk.

1.2.2 (2015-07-22)
++++++++++++++++++

- The SDK now supports setting a password when creating a shared link.

1.2.1 (2015-07-22)
++++++++++++++++++

**Bugfixes**

- Fixed an ImportError for installs that didn't install the [jwt] extras.

1.2.0 (2015-07-13)
++++++++++++++++++

- Added support for Box Developer Edition. This includes JWT auth (auth as enterprise or as app user),
  and ``create_user`` functionality.
- Added support for setting shared link expiration dates.
- Added support for setting shared link permissions.
- Added support for 'As-User' requests. See https://box-content.readme.io/#as-user-1
- Improved support for accessing shared items. Items returned from the ``client.get_shared_item`` method will
  remember the shared link (and the optionally provided shared link password) so methods called on the returned
  items will be properly authorized.

1.1.7 (2015-05-28)
++++++++++++++++++

- Add context_info from failed requests to BoxAPIException instances.

**Bugfixes**

- ``Item.remove_shared_link()`` was trying to return an incorrect (according to its own documentation) value, and was
  also attempting to calculate that value in a way that made an incorrect assumption about the API response. The latter
  problem caused invocations of the method to raise TypeError. The method now handles the response correctly, and
  correctly returns type ``bool``.

1.1.6 (2015-04-17)
++++++++++++++++++

- Added support for the Box accelerator API for premium accounts.

1.1.5 (2015-04-03)
++++++++++++++++++

- Added support for preflight check during file uploads and updates.

1.1.4 (2015-04-01)
++++++++++++++++++

- Added support to the search endpoint for metadata filters.
- Added support to the search endpoint for filtering based on result type and content types.

1.1.3 (2015-03-26)
++++++++++++++++++

- Added support for the /shared_items endpoint. ``client.get_shared_item`` can be used to get information about
  a shared link. See https://developers.box.com/docs/#shared-items

1.1.2 (2015-03-20)
++++++++++++++++++

**Bugfixes**

- Certain endpoints (e.g. search, get folder items) no longer raise an exception when the response contains items
  that are neither files nor folders.

1.1.1 (2015-03-11)
++++++++++++++++++

- A minor change to namespacing. The ``OAuth2`` class can now be imported directly from ``boxsdk``.
  Demo code has been updated to reflect the change.

1.1.0 (2015-03-02)
++++++++++++++++++

**Features**

- The SDK now supports Box metadata. See the `metadata docs <https://developers.box.com/metadata-api/>`_ for
  more information.

- The object paging API has been improved. SDK extensions that need fine-grained control over when the next "page"
  of API results will be fetched can now do that.

**Example Code**

- The example code has been improved to be more robust and to work with all Python versions supported by the SDK
  (CPython 2.6-2.7, CPython 3.3-3.4, and PyPy).

- The example code has an example on how to use the new metadata feature.

- The README has improved code examples.

**Bugfixes**

- Oauth2 redirect URIs containing non-ASCII characters are now supported.<|MERGE_RESOLUTION|>--- conflicted
+++ resolved
@@ -6,11 +6,8 @@
 Upcoming
 ++++++++
 - Fixed bug in get_admin_events function which caused errors when the optional event_types parameter was omitted.
-<<<<<<< HEAD
-- Combine preflight check and lookup of accelerator URL into a single request for uploads.
-=======
 - Added support for more attribute parameters when uploading new files and new versions of existing files.
->>>>>>> 1e34d3e7
+- Combined preflight check and lookup of accelerator URL into a single request for uploads.
 
 2.6.1 (2019-10-24)
 ++++++++++++++++++
