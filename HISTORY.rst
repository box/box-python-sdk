.. :changelog:

Release History
---------------

Next Release
++++++++
- Allow ints to be passed in as item IDs
- Fix bug with updating a collaboration role to owner
<<<<<<< HEAD
- Add zip functionality
=======
- Add support for `copyInstanceOnItemCopy` field for metadata templates
>>>>>>> 75490762

2.9.0 (2020-06-23)
++++++++
- Fix exception handling for OAuth
- Fix path parameter sanitization

2.8.0 (2020-04-24)
++++++++
- Added support for token exchange using shared links
- Added the ability to pass in a SHA1 value for file uploads

2.7.1 (2020-01-21)
++++++++
- Fixed bug in `_get_retry_request_callable` introduced in release 2.7.0 which caused chunked uploads to fail

2.7.0 (2020-01-16)
++++++++
- Fixed bug in `get_admin_events` function which caused errors when the optional `event_types` parameter was omitted.
- Add marker based pagination for listing users.
- Added support for more attribute parameters when uploading new files and new versions of existing files.
- Combined preflight check and lookup of accelerator URL into a single request for uploads.
- Fixed JWT retry logic so a new JTI claim is generated on each retry.
- Fixed bug where JWT authentication requests returned incorrect error codes.
- Fixed retry logic so when a `Retry-After` header is passed back from the API, the SDK waits for the amount of time specified in the header before retrying.

2.6.1 (2019-10-24)
++++++++++++++++++
- Added api_ call decorator for copy method.

2.6.0 (2019-08-29)
++++++++++++++++++
- Added a new get events function with created_before, created_after, and event_type parameters

2.5.0 (2019-06-20)
++++++++++++++++++
- Allowed passing `None` to clear configurable_permission field in the add_member() method.

2.4.1 (2019-05-16)
++++++++++++++++++

- Patch release for issues with v2.4.0.

2.4.0 (2019-05-16)
++++++++++++++++++

- Added ability to set metadata on a `file <https://github.com/box/box-python-sdk/blob/master/docs/usage/files.md#set-metadata>`_ or a `folder <https://github.com/box/box-python-sdk/blob/master/docs/usage/folders.md#set-metadata>`_

2.3.2 (2019-03-29)
++++++++++++++++++

- Fixing an issue in v2.3.1 where package could not be installed.

2.3.1 (2019-03-29)
++++++++++++++++++

- Fixing an issue in v2.3.0 where package could not be installed.

2.3.0 (2019-03-28)
++++++++++++++++++

- Added the ability to set `file description upon upload <https://github.com/box/box-python-sdk/blob/master/docs/usage/files.md#upload-a-file>`_
- Added support for `basic authenticated proxy and unauthenticated proxy <https://github.com/box/box-python-sdk/blob/master/docs/usage/configuration.md#proxy>`_

2.2.2 (2019-03-14)
++++++++++++++++++

- Updated requests-toolbelt dependency restriction.

2.2.1 (2019-02-15)
++++++++++++++++++

- Fixing an issue in v2.2.0 where package could not be installed.

2.2.0 (2019-02-14)
++++++++++++++++++

- Added abilty for user to `retrieve an avatar <https://github.com/box/box-python-sdk/blob/master/docs/usage/user.md#get-the-avatar-for-a-user>`_
  for a user.
- Changed retry strategy to use exponential backoff with randomized jitter.

2.1.0 (2019-02-07)
++++++++++++++++++

- Added ability for user to `chunk upload files <https://github.com/box/box-python-sdk/blob/master/docs/usage/files.md#chunked-upload>`_
  and resume uploads for interrupted uploads.
- Added ability to `verify webhook message <https://github.com/box/box-python-sdk/blob/master/docs/usage/webhook.md#validate-webhook-message>`_.
- Added ability for user to add metadata classification to `files <https://github.com/box/box-python-sdk/blob/master/docs/usage/files.md#set-a-classification>`_ 
  and `folders <https://github.com/box/box-python-sdk/blob/master/docs/usage/folders.md#set-a-classification>`_.
- Bugfix where calling  ``.response_object()`` method on an API object could throw.

2.0.0
++++++++++++++++

**Breaking Changes**

- Python 2.6 is no longer supported.
- Python 3.3 is no longer supported.
- ``client.search()`` now returns a ``Search`` object that exposes a ``query()`` method to call the Search API.
  Use ``client.search().query(**search_params)`` instead of ``client.search(**search_params)``.
- ``client.get_memberships(...)`` has a change in signature. The limit and offset parameters have swapped positions to keep
  consistency with the rest of the SDK.
- ``client.groups(...)`` has been changed to ``client.get_groups``. The limit and offset parameters have swapped positions.
- The ``unshared_at`` parameter for ``item.create_shared_link(...)`` and ``file.get_shared_link_download_url(...)``
  now takes an `RFC3339-formatted <https://tools.ietf.org/html/rfc3339#section-5.8>` ``unicode`` string instead of a
  ``datetime.date``.  Users migrating from v1.x can pass the value of ``date.isoformat()`` instead of the ``date``
  object itself.
- ``Events.get_events(...)`` now returns a list of ``Event`` instances rather than a list of ``dict``
  representing events.  ``Event`` inherits from ``Mapping`` but will not have all the same capabilities as
  ``dict``.

  + Your code is affected if you use ``Events.get_events(...)`` and expect a list of ``dict`` rather than a list of
    ``Mapping``.  For example, if you use ``__setitem__`` (``event['key'] = value``), ``update()``, ``copy()``, or
    if your code depends on the ``str`` or ``repr`` of the ``Event``.  Use of ``__getitem__`` (``event['key']``),
    ``get()``, and other ``Mapping`` methods is unaffected.  See
    https://docs.python.org/2.7/library/collections.html#collections-abstract-base-classes for methods supported on
    ``Mapping`` instances.

  + Migration: If you still need to treat an ``Event`` as a ``dict``, you can get a deepcopy of the original ``dict``
    using the new property on ``BaseAPIJSONObject``, ``response_object``.

- ``LoggingNetwork`` has been removed. Logging calls are now made from the ``DefaultNetwork`` class. In addition,
  the logging format strings in this class have changed in a way that
  will break logging for any applications that have overridden any of these
  strings. They now use keyword format placeholders instead of positional
  placeholders. All custom format strings will now have to use the same keyword
  format placeholders. Though this is a breaking change, the good news is that
  using keyword format placeholders means that any future changes will be
  automatically backwards-compatibile (as long as there aren't any changes to
  change/remove any of the keywords).

- ``File.update_contents()`` and ``File.update_contents_with_stream()`` now
  correctly return a ``File`` object with the correct internal JSON structure.
  Previously it would return a ``File`` object where the file JSON is hidden
  inside ``file['entries'][0]``. This is a bugfix, but will be a breaking
  change for any clients that have already written code to handle the bug.

- Comparing two objects (e.g. a ``File`` and a ``Folder``) that have the same Box ID but different types with ``==``
  will now correctly return `False`.

- The following methods now return iterators over the entire collection of returned objects, rather than
  a single page:

  + ``client.users()``
  + ``client.groups()``
  + ``client.search().query()``
  + ``folder.get_items()``

  Since ``folder.get_items()`` now returns an iterator, ``folder.get_items_limit_offset()`` and
  ``folder.get_items_marker()`` have been removed.  To use marker based paging with ``folder.get_items()``,
  pass the ``use_marker=True`` parameter and optionally specify a ``marker`` parameter to begin paging from that
  point in the collection.

  Additionally, ``group.membership()`` has been renamed to ``group.get_memberships()``, and returns an iterator of
  membership objects.  This method no longer provides the option to return tuples with paging information.

- The ``Translator`` class has been reworked; ``translator.get(...)`` still returns the constructor for the object class
  corresponding to the passed in type, but ``translator.translate(...)`` now takes a ``Session`` and response object
  directly and produces the translated object.  This method will also translate any nested objects found.

  + This change obviates the need for ``GroupMembership`` to have a custom constructor; it now uses the default
    ``BaseObject`` constructor.

**Features**

- All publicly documented API endpoints and parameters should now be supported by the SDK
- Added more flexibility to the object translation system:

  - Can create non-global ``Translator`` instances, which can extend or
    not-extend the global default ``Translator``.
  - Can initialize ``BoxSession`` with a custom ``Translator``.
  - Can register custom subclasses on the ``Translator`` which is associated
    with a ``BoxSession`` or a ``Client``.
  - All translation of API responses now use the ``Translator`` that is
    referenced by the ``BoxSession``, instead of directly using the global
    default ``Translator``.
  - Nested objects are now translated by ``translator.translate()``

- When the ``auto_session_renewal`` is ``True`` when calling any of the request
  methods on ``BoxSession``, if there is no access token, ``BoxSession`` will
  renew the token _before_ making the request. This saves an API call.
- Auth objects can now be closed, which prevents them from being used to
  request new tokens. This will also revoke any existing tokens (though that
  feature can be disabled by passing ``revoke=False``). Also introduces a
  ``closing()`` context manager method, which will auto-close the auth object
  on exit.
- Various enhancements to the ``JWTAuth`` baseclass:

  - The ``authenticate_app_user()`` method is renamed to
    ``authenticate_user()``, to reflect that it may now be used to authenticate
    managed users as well. See the method docstring for details.
    ``authenticate_app_user()`` is now an alias of ``authenticate_user()``, in
    order to not introduce an unnecessary backwards-incompatibility.
  - The ``user`` argument to ``authenticate_user()`` may now be either a user
    ID string or a ``User`` instance. Before it had to be a ``User`` instance.
  - The constructor now accepts an optional ``user`` keyword argument, which
    may be a user ID string or a ``User`` instance. When this is passed,
    ``authenticate_user()`` and can be called without passing a value for the
    ``user`` argument. More importantly, this means that ``refresh()`` can be
    called immediately after construction, with no need for a manual call to
    ``authenticate_user()``. Combined with the aforementioned improvement to
    the ``auto_session_renewal`` functionality of ``BoxSession``, this means
    that authentication for ``JWTAuth`` objects can be done completely
    automatically, at the time of first API call.
  - The constructor now supports passing the RSA private key in two different
    ways: by file system path (existing functionality), or by passing the key
    data directly (new functionality). The ``rsa_private_key_file_sys_path``
    parameter is now optional, but it is required to pass exactly one of
    ``rsa_private_key_file_sys_path`` or ``rsa_private_key_data``.
  - Document that the ``enterprise_id`` argument to ``JWTAuth`` is allowed to
    be ``None``.
  - ``authenticate_instance()`` now accepts an ``enterprise`` argument, which
    can be used to set and authenticate as the enterprise service account user,
    if ``None`` was passed for ``enterprise_id`` at construction time.
  - Authentications that fail due to the expiration time not falling within the
    correct window of time are now automatically retried using the time given
    in the Date header of the Box API response. This can happen naturally when
    the system time of the machine running the Box SDK doesn't agree with the
    system time of the Box API servers.

- Added an ``Event`` class.
- Moved ``metadata()`` method to ``Item`` so it's now available for ``Folder``
  as well as ``File``.
- The ``BaseAPIJSONObject`` baseclass (which is a superclass of all API
  response objects) now supports ``__contains__`` and ``__iter__``. They behave
  the same as for ``Mapping``. That is, ``__contains__`` checks for JSON keys
  in the object, and ``__iter__`` yields all of the object's keys.

- Added a ``RecentItem`` class.
- Added ``client.get_recent_items()`` to retrieve a user's recently accessed items on Box.
- Added support for the ``can_view_path`` parameter when creating new collaborations.
- Added ``BoxObjectCollection`` and subclasses ``LimitOffsetBasedObjectCollection`` and
  ``MarkerBasedObjectCollection`` to more easily manage paging of objects from an endpoint.
  These classes manage the logic of constructing requests to an endpoint and storing the results,
  then provide ``__next__`` to easily iterate over the results. The option to return results one
  by one or as a ``Page`` of results is also provided.
- Added a ``downscope_token()`` method to the ``Client`` class. This generates a token that
  has its permissions reduced to the provided scopes and for the optionally provided 
  ``File`` or ``Folder``.
- Added methods for configuring ``JWTAuth`` from config file: ``JWTAuth.from_settings_file`` and
  ``JWTAuth.from_settings_dictionary``.
- Added ``network_response`` property to ``BoxOAuthException``.
- API Configuration can now be done per ``BoxSession`` instance.

**Other**

- Added extra information to ``BoxAPIException``.
- Added ``collaboration()`` method to ``Client``.
- Reworked the class hierarchy.  Previously, ``BaseEndpoint`` was the parent of ``BaseObject`` which was the parent
  of all smart objects.  Now ``BaseObject`` is a child of both ``BaseEndpoint`` and ``BaseAPIJSONObject``.
  ``BaseObject`` is the parent of all objects that are a part of the REST API.  Another subclass of
  ``BaseAPIJSONObject``, ``APIJSONObject``, was created to represent pseudo-smart objects such as ``Event`` that are not
  directly accessible through an API endpoint.
- Added ``network_response_constructor`` as an optional property on the
  ``Network`` interface. Implementations are encouraged to override this
  property, and use it to construct ``NetworkResponse`` instances. That way,
  subclass implementations can easily extend the functionality of the
  ``NetworkResponse``, by re-overriding this property. This property is defined
  and used in the ``DefaultNetwork`` implementation.
- Move response logging to a new ``LoggingNetworkResponse`` class (which is
  made possible by the aforementioned ``network_response_constructor``
  property). Now the SDK decides whether to log the response body, based on
  whether the caller reads or streams the content.
- Add more information to the request/response logs from ``LoggingNetwork``.
- Add logging for request exceptions in ``LoggingNetwork``.
- Bugfix so that the return value of ``JWTAuth.refresh()`` correctly matches
  that of the auth interface (by returning a tuple of
  ((access token), (refresh token or None)), instead of just the access token).
  In particular, this fixes an exception in ``BoxSession`` that always occurred
  when it tried to refresh any ``JWTAuth`` object.
- Fixed an exception that was being raised from ``ExtendableEnumMeta.__dir__()``.
- CPython 3.6 support.
- Increased required minimum version of six to 1.9.0.

1.5.3 (2016-05-26)
++++++++++++++++++

- Bugfix so that ``JWTAuth`` opens the PEM private key file in ``'rb'`` mode.

1.5.2 (2016-05-19)
++++++++++++++++++

- Bugfix so that ``OAuth2`` always has the correct tokens after a call to ``refresh()``.

1.5.1 (2016-03-23)
++++++++++++++++++

- Added a ``revoke()`` method to the ``OAuth2`` class. Calling it will revoke the current access/refresh token pair.


1.5.0 (2016-03-17)
++++++++++++++++++

- Added a new class, ``LoggingClient``. It's a ``Client`` that uses the ``LoggingNetwork`` class so that
  requests to the Box API and its responses are logged.
- Added a new class, ``DevelopmentClient`` that combines ``LoggingClient`` with the existing
  ``DeveloperTokenClient``. This client is ideal for exploring the Box API or for use when developing your application.
- Made the ``oauth`` parameter to ``Client`` optional. The constructor now accepts new parameters that it will use
  to construct the ``OAuth2`` instance it needs to auth with the Box API.
- Changed the default User Agent string sent with requests to the Box API. It is now 'box-python-sdk-<version>'.
- Box objects have an improved ``__repr__``, making them easier to identify during debugging sessions.
- Box objects now implement ``__dir__``, making them easier to explore. When created with a Box API response,
  these objects will now include the API response fields as attributes.



1.4.2 (2016-02-23)
++++++++++++++++++

- Make sure that ``__all__`` is only defined once, as a list of ``str``. Some
  programs (e.g. PyInstaller) naively parse __init__.py files, and if
  ``__all__`` is defined twice, the second one will be ignored. This can cause
  ``__all__`` to appear as a list of ``unicode`` on Python 2.
- Create wheel with correct conditional dependencies and license file.
- Change the ``license`` meta-data from the full license text, to just a short
  string, as specified in [1][2].

  [1] <https://docs.python.org/3.5/distutils/setupscript.html#additional-meta-data>

  [2] <https://www.python.org/dev/peps/pep-0459/#license>

- Include entire test/ directory in source distribution. test/__init__.py was
  previously missing.
- Update documentation.

1.4.1 (2016-02-11)
++++++++++++++++++

- Files now support getting a direct download url.

1.4.0 (2016-01-05)
++++++++++++++++++

- Added key id parameter to JWT Auth.


1.3.3 (2016-01-04)
++++++++++++++++++

**Bugfixes**

- Fixed import error for installations that don't have redis installed.
- Fixed use of ``raw_input`` in the developer token auth for py3 compatibility.


1.3.3 (2015-12-22)
++++++++++++++++++

- Added a new class, ``DeveloperTokenClient`` that makes it easy to get started using the SDK with a Box developer
  token. It uses another new class, ``DeveloperTokenAuth`` for auth.

**Bugfixes**

- Added limit, offset, and filter_term parameters to ``client.users()`` to match up with the Box API.

1.3.2 (2015-11-16)
++++++++++++++++++

- Fix ``boxsdk.util.log.setup_logging()`` on Python 3.

1.3.1 (2015-11-06)
++++++++++++++++++

- Add requests-toolbelt to setup.py (it was accidentally missing from 1.3.0).

1.3.0 (2015-11-05)
++++++++++++++++++

- CPython 3.5 support.
- Support for cryptography>=1.0 on PyPy 2.6.
- Travis CI testing for CPython 3.5 and PyPy 2.6.0.
- Added a logging network class that logs requests and responses.
- Added new options for auth classes, including storing tokens in Redis and storing them on a remote server.
- Stream uploads of files from disk.

1.2.2 (2015-07-22)
++++++++++++++++++

- The SDK now supports setting a password when creating a shared link.

1.2.1 (2015-07-22)
++++++++++++++++++

**Bugfixes**

- Fixed an ImportError for installs that didn't install the [jwt] extras.

1.2.0 (2015-07-13)
++++++++++++++++++

- Added support for Box Developer Edition. This includes JWT auth (auth as enterprise or as app user),
  and ``create_user`` functionality.
- Added support for setting shared link expiration dates.
- Added support for setting shared link permissions.
- Added support for 'As-User' requests. See https://developer.box.com/en/guides/authentication/oauth2/as-user/
- Improved support for accessing shared items. Items returned from the ``client.get_shared_item`` method will
  remember the shared link (and the optionally provided shared link password) so methods called on the returned
  items will be properly authorized.

1.1.7 (2015-05-28)
++++++++++++++++++

- Add context_info from failed requests to BoxAPIException instances.

**Bugfixes**

- ``Item.remove_shared_link()`` was trying to return an incorrect (according to its own documentation) value, and was
  also attempting to calculate that value in a way that made an incorrect assumption about the API response. The latter
  problem caused invocations of the method to raise TypeError. The method now handles the response correctly, and
  correctly returns type ``bool``.

1.1.6 (2015-04-17)
++++++++++++++++++

- Added support for the Box accelerator API for premium accounts.

1.1.5 (2015-04-03)
++++++++++++++++++

- Added support for preflight check during file uploads and updates.

1.1.4 (2015-04-01)
++++++++++++++++++

- Added support to the search endpoint for metadata filters.
- Added support to the search endpoint for filtering based on result type and content types.

1.1.3 (2015-03-26)
++++++++++++++++++

- Added support for the /shared_items endpoint. ``client.get_shared_item`` can be used to get information about
  a shared link. See https://developers.box.com/docs/#shared-items

1.1.2 (2015-03-20)
++++++++++++++++++

**Bugfixes**

- Certain endpoints (e.g. search, get folder items) no longer raise an exception when the response contains items
  that are neither files nor folders.

1.1.1 (2015-03-11)
++++++++++++++++++

- A minor change to namespacing. The ``OAuth2`` class can now be imported directly from ``boxsdk``.
  Demo code has been updated to reflect the change.

1.1.0 (2015-03-02)
++++++++++++++++++

**Features**

- The SDK now supports Box metadata. See the `metadata docs <https://developers.box.com/metadata-api/>`_ for
  more information.

- The object paging API has been improved. SDK extensions that need fine-grained control over when the next "page"
  of API results will be fetched can now do that.

**Example Code**

- The example code has been improved to be more robust and to work with all Python versions supported by the SDK
  (CPython 2.6-2.7, CPython 3.3-3.4, and PyPy).

- The example code has an example on how to use the new metadata feature.

- The README has improved code examples.

**Bugfixes**

- Oauth2 redirect URIs containing non-ASCII characters are now supported.<|MERGE_RESOLUTION|>--- conflicted
+++ resolved
@@ -7,11 +7,8 @@
 ++++++++
 - Allow ints to be passed in as item IDs
 - Fix bug with updating a collaboration role to owner
-<<<<<<< HEAD
+- Add support for `copyInstanceOnItemCopy` field for metadata templates
 - Add zip functionality
-=======
-- Add support for `copyInstanceOnItemCopy` field for metadata templates
->>>>>>> 75490762
 
 2.9.0 (2020-06-23)
 ++++++++
